# frozen_string_literal: true

source "https://rubygems.org"

git_source(:github) { |repo| "https://github.com/#{repo}.git" }

gemspec

# We need a newish Rake since Active Job sets its test tasks' descriptions.
gem "rake", ">= 11.1"

# This needs to be with require false to ensure correct loading order, as it has to
# be loaded after loading the test library.
gem "mocha", require: false

if RUBY_VERSION < "2.3"
  gem "capybara", ">= 2.15", "< 3.2"
else
  gem "capybara", ">= 2.15"
end

gem "rack-cache", "~> 1.2"
gem "coffee-rails", require: false
gem "sass-rails", require: false
gem "turbolinks", "~> 5"

# require: false so bcrypt is loaded only when has_secure_password is used.
# This is to avoid Active Model (and by extension the entire framework)
# being dependent on a binary library.
gem "bcrypt", "~> 3.1.11", require: false

# This needs to be with require false to avoid it being automatically loaded by
# sprockets.
gem "uglifier", ">= 1.3.0", require: false

# Explicitly avoid 1.x that doesn't support Ruby 2.4+
gem "json", ">= 2.0.0"

gem "rubocop", ">= 0.47", require: false

# https://github.com/guard/rb-inotify/pull/79
gem "rb-inotify", github: "matthewd/rb-inotify", branch: "close-handling", require: false

# https://github.com/puma/puma/pull/1345
gem "stopgap_13632", github: "pixeltrix/stopgap_13632", platforms: :mri if RUBY_VERSION < "2.3"

gem 'rr3', :github => 'HalleyAssist/rr3'

group :doc do
  gem "sdoc", "~> 1.0"
  gem "redcarpet", "~> 3.2.3", platforms: :ruby
  gem "w3c_validators"
  gem "kindlerb", "~> 1.2.0"
end

# Active Support.
gem "dalli", ">= 2.2.1"
gem "listen", ">= 3.0.5", "< 3.2", require: false
gem "libxml-ruby", platforms: :ruby
gem "connection_pool", require: false

# for railties app_generator_test
gem "bootsnap", ">= 1.1.0", require: false

# Active Job.
group :job do
  gem "resque", require: false
  gem "resque-scheduler", require: false
  gem "sidekiq", require: false
  gem "sucker_punch", require: false
  gem "delayed_job", require: false
  gem "queue_classic", github: "rafaelfranca/queue_classic", branch: "update-pg", require: false, platforms: :ruby
  gem "sneakers", require: false
  gem "que", require: false
  gem "backburner", require: false
  # TODO: add qu after it support Rails 5.1
  # gem 'qu-rails', github: "bkeepers/qu", branch: "master", require: false
  # gem "qu-redis", require: false
  gem "delayed_job_active_record", require: false
  gem "sequel", require: false
end

# Action Cable
group :cable do
  gem "puma", require: false

  gem "hiredis", require: false
  gem "redis", "~> 4.0", require: false

  gem "redis-namespace"

  gem "websocket-client-simple", github: "matthewd/websocket-client-simple", branch: "close-race", require: false

  gem "blade", require: false, platforms: [:ruby]
  gem "blade-sauce_labs_plugin", require: false, platforms: [:ruby]
  gem "sprockets-export", require: false
end

# Active Storage
group :storage do
  gem "aws-sdk-s3", require: false
  gem "google-cloud-storage", "~> 1.8", require: false
  if RUBY_VERSION < "2.3.0"
    # google-auth-library-ruby 0.8.1 needs Ruby 2.3
    # If Ruby version is 2.3.0 or higher, let google-cloud-storage find
    # the googleauth gem version.
    gem "googleauth", "<= 0.8.0", require: false
  end
  gem "azure-storage", require: false

  gem "mini_magick"
end

group :ujs do
  gem "qunit-selenium"
  gem "chromedriver-helper"
end

# Add your own local bundler stuff.
local_gemfile = File.expand_path(".Gemfile", __dir__)
instance_eval File.read local_gemfile if File.exist? local_gemfile

group :test do
  gem "minitest-bisect"

  platforms :mri do
    gem "stackprof"
    gem "byebug"
  end

  
  platforms :ruby, :mswin, :mswin64, :mingw, :x64_mingw do
    gem "nokogiri", ">= 1.8.1"
  end

  gem "benchmark-ips"
end

platforms :ruby, :mswin, :mswin64, :mingw, :x64_mingw do
  # Needed for compiling the ActionDispatch::Journey parser.
  gem "racc", ">=1.4.6", require: false

  # Active Record.
<<<<<<< HEAD
  gem "sqlite3", "~> 1.3.6", require: false
=======
  gem "sqlite3", "~> 1.3", ">= 1.3.6"
>>>>>>> 3054e1d5

  group :db do
    gem "pg", ">= 0.18.0"
    gem "mysql2", ">= 0.4.4"
  end
end

platforms :jruby do
  if ENV["AR_JDBC"]
    gem "activerecord-jdbcsqlite3-adapter", github: "jruby/activerecord-jdbc-adapter", branch: "master"
    group :db do
      gem "activerecord-jdbcmysql-adapter", github: "jruby/activerecord-jdbc-adapter", branch: "master"
      gem "activerecord-jdbcpostgresql-adapter", github: "jruby/activerecord-jdbc-adapter", branch: "master"
    end
  else
    gem "activerecord-jdbcsqlite3-adapter", ">= 1.3.0"
    group :db do
      gem "activerecord-jdbcmysql-adapter", ">= 1.3.0"
      gem "activerecord-jdbcpostgresql-adapter", ">= 1.3.0"
    end
  end
end

platforms :rbx do
  # The rubysl-yaml gem doesn't ship with Psych by default as it needs
  # libyaml that isn't always available.
  gem "psych", "~> 2.0"
end

# Gems that are necessary for Active Record tests with Oracle.
if ENV["ORACLE_ENHANCED"]
  platforms :ruby do
    gem "ruby-oci8", "~> 2.2"
  end
  gem "activerecord-oracle_enhanced-adapter", github: "rsim/oracle-enhanced", branch: "release52"
end

# A gem necessary for Active Record tests with IBM DB.
gem "ibm_db" if ENV["IBM_DB"]
gem "tzinfo-data", platforms: [:mingw, :mswin, :x64_mingw, :jruby]
gem "wdm", ">= 0.1.0", platforms: [:mingw, :mswin, :x64_mingw, :mswin64]<|MERGE_RESOLUTION|>--- conflicted
+++ resolved
@@ -141,11 +141,7 @@
   gem "racc", ">=1.4.6", require: false
 
   # Active Record.
-<<<<<<< HEAD
-  gem "sqlite3", "~> 1.3.6", require: false
-=======
   gem "sqlite3", "~> 1.3", ">= 1.3.6"
->>>>>>> 3054e1d5
 
   group :db do
     gem "pg", ">= 0.18.0"
