# frozen_string_literal: true

require "thread"
require "concurrent/map"
require "monitor"

module ActiveRecord
  # Raised when a connection could not be obtained within the connection
  # acquisition timeout period: because max connections in pool
  # are in use.
  class ConnectionTimeoutError < ConnectionNotEstablished
  end

  # Raised when a pool was unable to get ahold of all its connections
  # to perform a "group" action such as
  # {ActiveRecord::Base.connection_pool.disconnect!}[rdoc-ref:ConnectionAdapters::ConnectionPool#disconnect!]
  # or {ActiveRecord::Base.clear_reloadable_connections!}[rdoc-ref:ConnectionAdapters::ConnectionHandler#clear_reloadable_connections!].
  class ExclusiveConnectionTimeoutError < ConnectionTimeoutError
  end

  module ConnectionAdapters
    # Connection pool base class for managing Active Record database
    # connections.
    #
    # == Introduction
    #
    # A connection pool synchronizes thread access to a limited number of
    # database connections. The basic idea is that each thread checks out a
    # database connection from the pool, uses that connection, and checks the
    # connection back in. ConnectionPool is completely thread-safe, and will
    # ensure that a connection cannot be used by two threads at the same time,
    # as long as ConnectionPool's contract is correctly followed. It will also
    # handle cases in which there are more threads than connections: if all
    # connections have been checked out, and a thread tries to checkout a
    # connection anyway, then ConnectionPool will wait until some other thread
    # has checked in a connection.
    #
    # == Obtaining (checking out) a connection
    #
    # Connections can be obtained and used from a connection pool in several
    # ways:
    #
    # 1. Simply use {ActiveRecord::Base.connection}[rdoc-ref:ConnectionHandling.connection]
    #    as with Active Record 2.1 and
    #    earlier (pre-connection-pooling). Eventually, when you're done with
    #    the connection(s) and wish it to be returned to the pool, you call
    #    {ActiveRecord::Base.clear_active_connections!}[rdoc-ref:ConnectionAdapters::ConnectionHandler#clear_active_connections!].
    #    This will be the default behavior for Active Record when used in conjunction with
    #    Action Pack's request handling cycle.
    # 2. Manually check out a connection from the pool with
    #    {ActiveRecord::Base.connection_pool.checkout}[rdoc-ref:#checkout]. You are responsible for
    #    returning this connection to the pool when finished by calling
    #    {ActiveRecord::Base.connection_pool.checkin(connection)}[rdoc-ref:#checkin].
    # 3. Use {ActiveRecord::Base.connection_pool.with_connection(&block)}[rdoc-ref:#with_connection], which
    #    obtains a connection, yields it as the sole argument to the block,
    #    and returns it to the pool after the block completes.
    #
    # Connections in the pool are actually AbstractAdapter objects (or objects
    # compatible with AbstractAdapter's interface).
    #
    # == Options
    #
    # There are several connection-pooling-related options that you can add to
    # your database connection configuration:
    #
    # * +pool+: maximum number of connections the pool may manage (default 5).
    # * +idle_timeout+: number of seconds that a connection will be kept
    #   unused in the pool before it is automatically disconnected (default
    #   300 seconds). Set this to zero to keep connections forever.
    # * +checkout_timeout+: number of seconds to wait for a connection to
    #   become available before giving up and raising a timeout error (default
    #   5 seconds).
    #
    #--
    # Synchronization policy:
    # * all public methods can be called outside +synchronize+
    # * access to these instance variables needs to be in +synchronize+:
    #   * @connections
    #   * @now_connecting
    # * private methods that require being called in a +synchronize+ blocks
    #   are now explicitly documented
<<<<<<< HEAD
	class ConnectionPool
	  class ImplicitConnectionForbiddenError < ::ActiveRecord::ConnectionTimeoutError ; end  
	
	  include MonitorMixin
	  include ActiveRecord::ConnectionAdapters::QueryCache::ConnectionPoolConfiguration

	  attr_accessor :automatic_reconnect, :checkout_timeout, :schema_cache
	  attr_reader :spec, :connections, :size, :reaper

	  class Reaper
		attr_reader :pool, :frequency
		def initialize(pool, frequency)
		  @pool = pool;
		  @frequency = frequency;
		end
		def stop; end
		def run; end
	  end
	  
	  def initialize(spec)
		trace "ConnectionPool.initialize", 5
		super()

		@spec = spec
		@checkout_timeout = (spec.config[:checkout_timeout] && spec.config[:checkout_timeout].to_f) || 5
		@reaper = Reaper.new(self, (spec.config[:reaping_frequency] && spec.config[:reaping_frequency].to_f))
		@reaper.run
		@size = (spec.config[:pool] && spec.config[:pool].to_i) || 5
		@thread_cached_conns = Concurrent::Map.new
		@connections = []
		@automatic_reconnect = true
		@now_connecting = 0
		@threads_blocking_new_connections = 0
	  end

	  def lock_thread=(lock_thread)
		trace "ConnectionPool.lock_thread"
	  end

	  def forbid_implicit_checkout_for_thread!
		Thread.current[:active_record_forbid_implicit_connections] = true
	  end
	  
	  def real_connection
		trace "ConnectionPool.real_connection"
		@thread_cached_conns[connection_cache_key(Thread.current)] = checkout
	  end

	  def connection
		trace "ConnectionPool.connection (#{connection_cache_key(Thread.current)}) \"#{Thread.current.name}\""
		cp = @thread_cached_conns[connection_cache_key(Thread.current)]
		return cp if cp
		if Thread.current[:active_record_forbid_implicit_connections] then
		  raise ImplicitConnectionForbiddenError.new("Implicit ActiveRecord checkout attempted when Thread :force_explicit_connections set!")
		end
		real_connection
	  end

	  def active_connection?
		trace "ConnectionPool.active_connection?"
		@thread_cached_conns[connection_cache_key(Thread.current)]
	  end

	  def release_connection(owner_thread = Thread.current)
		trace "ConnectionPool.release_connection"
		if conn = @thread_cached_conns.delete(connection_cache_key(owner_thread))
		  checkin conn
		end
	  end

	  def with_connection
		trace "ConnectionPool.with_connection (#{connection_cache_key(Thread.current)})"
		unless conn = @thread_cached_conns[connection_cache_key(Thread.current)]
		  conn = real_connection
		  fresh_connection = true
		end
		yield conn
	  ensure
		release_connection if fresh_connection
	  end

	  def connected?
		trace "ConnectionPool.connected?"
		synchronize { @connections.any? }
	  end

	  def disconnect(raise_on_acquisition_timeout = true)
		trace "ConnectionPool.disconnect"
		synchronize do
		  @connections.each do |conn|
			if conn.in_use?
			  conn.steal!
			  checkin conn
			end
			conn.disconnect!
		  end
		  @connections = []
		end
	  end

	  def disconnect!
		trace "ConnectionPool.disconnect!"
		disconnect(false)
	  end

	  def clear_reloadable_connections(raise_on_acquisition_timeout = true)
		trace "ConnectionPool.clear_reloadable_connections"
		synchronize do
		  @connections.each do |conn|
			if conn.in_use?
			  conn.steal!
			  checkin conn
			end
			conn.disconnect! if conn.requires_reloading?
		  end
		  @connections.delete_if(&:requires_reloading?)
		end
	  end

	  def clear_reloadable_connections!
		trace "ConnectionPool.clear_reloadable_connections!"
		clear_reloadable_connections(false)
	  end

	  def checkout(checkout_timeout = @checkout_timeout)
		trace "ConnectionPool.checkout"
		conn = checkout_new_connection
		conn.lease
		checkout_and_verify(conn)
	  end

	  def checkin(conn)
		trace "ConnectionPool.checkin"
=======
    class ConnectionPool
      # Threadsafe, fair, LIFO queue.  Meant to be used by ConnectionPool
      # with which it shares a Monitor.
      class Queue
        def initialize(lock = Monitor.new)
          @lock = lock
          @cond = @lock.new_cond
          @num_waiting = 0
          @queue = []
        end

        # Test if any threads are currently waiting on the queue.
        def any_waiting?
          synchronize do
            @num_waiting > 0
          end
        end

        # Returns the number of threads currently waiting on this
        # queue.
        def num_waiting
          synchronize do
            @num_waiting
          end
        end

        # Add +element+ to the queue.  Never blocks.
        def add(element)
          synchronize do
            @queue.push element
            @cond.signal
          end
        end

        # If +element+ is in the queue, remove and return it, or +nil+.
        def delete(element)
          synchronize do
            @queue.delete(element)
          end
        end

        # Remove all elements from the queue.
        def clear
          synchronize do
            @queue.clear
          end
        end

        # Remove the head of the queue.
        #
        # If +timeout+ is not given, remove and return the head the
        # queue if the number of available elements is strictly
        # greater than the number of threads currently waiting (that
        # is, don't jump ahead in line).  Otherwise, return +nil+.
        #
        # If +timeout+ is given, block if there is no element
        # available, waiting up to +timeout+ seconds for an element to
        # become available.
        #
        # Raises:
        # - ActiveRecord::ConnectionTimeoutError if +timeout+ is given and no element
        # becomes available within +timeout+ seconds,
        def poll(timeout = nil)
          synchronize { internal_poll(timeout) }
        end

        private

          def internal_poll(timeout)
            no_wait_poll || (timeout && wait_poll(timeout))
          end

          def synchronize(&block)
            @lock.synchronize(&block)
          end

          # Test if the queue currently contains any elements.
          def any?
            !@queue.empty?
          end

          # A thread can remove an element from the queue without
          # waiting if and only if the number of currently available
          # connections is strictly greater than the number of waiting
          # threads.
          def can_remove_no_wait?
            @queue.size > @num_waiting
          end

          # Removes and returns the head of the queue if possible, or +nil+.
          def remove
            @queue.pop
          end

          # Remove and return the head the queue if the number of
          # available elements is strictly greater than the number of
          # threads currently waiting.  Otherwise, return +nil+.
          def no_wait_poll
            remove if can_remove_no_wait?
          end

          # Waits on the queue up to +timeout+ seconds, then removes and
          # returns the head of the queue.
          def wait_poll(timeout)
            @num_waiting += 1

            t0 = Time.now
            elapsed = 0
            loop do
              ActiveSupport::Dependencies.interlock.permit_concurrent_loads do
                @cond.wait(timeout - elapsed)
              end

              return remove if any?

              elapsed = Time.now - t0
              if elapsed >= timeout
                msg = "could not obtain a connection from the pool within %0.3f seconds (waited %0.3f seconds); all pooled connections were in use" %
                  [timeout, elapsed]
                raise ConnectionTimeoutError, msg
              end
            end
          ensure
            @num_waiting -= 1
          end
      end

      # Adds the ability to turn a basic fair FIFO queue into one
      # biased to some thread.
      module BiasableQueue # :nodoc:
        class BiasedConditionVariable # :nodoc:
          # semantics of condition variables guarantee that +broadcast+, +broadcast_on_biased+,
          # +signal+ and +wait+ methods are only called while holding a lock
          def initialize(lock, other_cond, preferred_thread)
            @real_cond = lock.new_cond
            @other_cond = other_cond
            @preferred_thread = preferred_thread
            @num_waiting_on_real_cond = 0
          end

          def broadcast
            broadcast_on_biased
            @other_cond.broadcast
          end

          def broadcast_on_biased
            @num_waiting_on_real_cond = 0
            @real_cond.broadcast
          end

          def signal
            if @num_waiting_on_real_cond > 0
              @num_waiting_on_real_cond -= 1
              @real_cond
            else
              @other_cond
            end.signal
          end

          def wait(timeout)
            if Thread.current == @preferred_thread
              @num_waiting_on_real_cond += 1
              @real_cond
            else
              @other_cond
            end.wait(timeout)
          end
        end

        def with_a_bias_for(thread)
          previous_cond = nil
          new_cond      = nil
          synchronize do
            previous_cond = @cond
            @cond = new_cond = BiasedConditionVariable.new(@lock, @cond, thread)
          end
          yield
        ensure
          synchronize do
            @cond = previous_cond if previous_cond
            new_cond.broadcast_on_biased if new_cond # wake up any remaining sleepers
          end
        end
      end

      # Connections must be leased while holding the main pool mutex. This is
      # an internal subclass that also +.leases+ returned connections while
      # still in queue's critical section (queue synchronizes with the same
      # <tt>@lock</tt> as the main pool) so that a returned connection is already
      # leased and there is no need to re-enter synchronized block.
      class ConnectionLeasingQueue < Queue # :nodoc:
        include BiasableQueue

        private
          def internal_poll(timeout)
            conn = super
            conn.lease if conn
            conn
          end
      end

      # Every +frequency+ seconds, the reaper will call +reap+ and +flush+ on
      # +pool+. A reaper instantiated with a zero frequency will never reap
      # the connection pool.
      #
      # Configure the frequency by setting +reaping_frequency+ in your database
      # yaml file (default 60 seconds).
      class Reaper
        attr_reader :pool, :frequency

        def initialize(pool, frequency)
          @pool      = pool
          @frequency = frequency
        end

        def run
          return unless frequency && frequency > 0
          Thread.new(frequency, pool) { |t, p|
            loop do
              sleep t
              p.reap
              p.flush
            end
          }
        end
      end

      include MonitorMixin
      include QueryCache::ConnectionPoolConfiguration

      attr_accessor :automatic_reconnect, :checkout_timeout, :schema_cache
      attr_reader :spec, :size, :reaper

      # Creates a new ConnectionPool object. +spec+ is a ConnectionSpecification
      # object which describes database connection information (e.g. adapter,
      # host name, username, password, etc), as well as the maximum size for
      # this ConnectionPool.
      #
      # The default ConnectionPool maximum size is 5.
      def initialize(spec)
        super()

        @spec = spec

        @checkout_timeout = (spec.config[:checkout_timeout] && spec.config[:checkout_timeout].to_f) || 5
        if @idle_timeout = spec.config.fetch(:idle_timeout, 300)
          @idle_timeout = @idle_timeout.to_f
          @idle_timeout = nil if @idle_timeout <= 0
        end

        # default max pool size to 5
        @size = (spec.config[:pool] && spec.config[:pool].to_i) || 5

        # This variable tracks the cache of threads mapped to reserved connections, with the
        # sole purpose of speeding up the +connection+ method. It is not the authoritative
        # registry of which thread owns which connection. Connection ownership is tracked by
        # the +connection.owner+ attr on each +connection+ instance.
        # The invariant works like this: if there is mapping of <tt>thread => conn</tt>,
        # then that +thread+ does indeed own that +conn+. However, an absence of a such
        # mapping does not mean that the +thread+ doesn't own the said connection. In
        # that case +conn.owner+ attr should be consulted.
        # Access and modification of <tt>@thread_cached_conns</tt> does not require
        # synchronization.
        @thread_cached_conns = Concurrent::Map.new(initial_capacity: @size)

        @connections         = []
        @automatic_reconnect = true

        # Connection pool allows for concurrent (outside the main +synchronize+ section)
        # establishment of new connections. This variable tracks the number of threads
        # currently in the process of independently establishing connections to the DB.
        @now_connecting = 0

        @threads_blocking_new_connections = 0

        @available = ConnectionLeasingQueue.new self

        @lock_thread = false

        # +reaping_frequency+ is configurable mostly for historical reasons, but it could
        # also be useful if someone wants a very low +idle_timeout+.
        reaping_frequency = spec.config.fetch(:reaping_frequency, 60)
        @reaper = Reaper.new(self, reaping_frequency && reaping_frequency.to_f)
        @reaper.run
      end

      def lock_thread=(lock_thread)
        if lock_thread
          @lock_thread = Thread.current
        else
          @lock_thread = nil
        end
      end

      # Retrieve the connection associated with the current thread, or call
      # #checkout to obtain one if necessary.
      #
      # #connection can be called any number of times; the connection is
      # held in a cache keyed by a thread.
      def connection
        @thread_cached_conns[connection_cache_key(@lock_thread || Thread.current)] ||= checkout
      end

      # Returns true if there is an open connection being used for the current thread.
      #
      # This method only works for connections that have been obtained through
      # #connection or #with_connection methods. Connections obtained through
      # #checkout will not be detected by #active_connection?
      def active_connection?
        @thread_cached_conns[connection_cache_key(Thread.current)]
      end

      # Signal that the thread is finished with the current connection.
      # #release_connection releases the connection-thread association
      # and returns the connection to the pool.
      #
      # This method only works for connections that have been obtained through
      # #connection or #with_connection methods, connections obtained through
      # #checkout will not be automatically released.
      def release_connection(owner_thread = Thread.current)
        if conn = @thread_cached_conns.delete(connection_cache_key(owner_thread))
          checkin conn
        end
      end

      # If a connection obtained through #connection or #with_connection methods
      # already exists yield it to the block. If no such connection
      # exists checkout a connection, yield it to the block, and checkin the
      # connection when finished.
      def with_connection
        unless conn = @thread_cached_conns[connection_cache_key(Thread.current)]
          conn = connection
          fresh_connection = true
        end
        yield conn
      ensure
        release_connection if fresh_connection
      end

      # Returns true if a connection has already been opened.
      def connected?
        synchronize { @connections.any? }
      end

      # Returns an array containing the connections currently in the pool.
      # Access to the array does not require synchronization on the pool because
      # the array is newly created and not retained by the pool.
      #
      # However; this method bypasses the ConnectionPool's thread-safe connection
      # access pattern. A returned connection may be owned by another thread,
      # unowned, or by happen-stance owned by the calling thread.
      #
      # Calling methods on a connection without ownership is subject to the
      # thread-safety guarantees of the underlying method. Many of the methods
      # on connection adapter classes are inherently multi-thread unsafe.
      def connections
        synchronize { @connections.dup }
      end

      # Disconnects all connections in the pool, and clears the pool.
      #
      # Raises:
      # - ActiveRecord::ExclusiveConnectionTimeoutError if unable to gain ownership of all
      #   connections in the pool within a timeout interval (default duration is
      #   <tt>spec.config[:checkout_timeout] * 2</tt> seconds).
      def disconnect(raise_on_acquisition_timeout = true)
        with_exclusively_acquired_all_connections(raise_on_acquisition_timeout) do
          synchronize do
            @connections.each do |conn|
              if conn.in_use?
                conn.steal!
                checkin conn
              end
              conn.disconnect!
            end
            @connections = []
            @available.clear
          end
        end
      end

      # Disconnects all connections in the pool, and clears the pool.
      #
      # The pool first tries to gain ownership of all connections. If unable to
      # do so within a timeout interval (default duration is
      # <tt>spec.config[:checkout_timeout] * 2</tt> seconds), then the pool is forcefully
      # disconnected without any regard for other connection owning threads.
      def disconnect!
        disconnect(false)
      end

      # Discards all connections in the pool (even if they're currently
      # leased!), along with the pool itself. Any further interaction with the
      # pool (except #spec and #schema_cache) is undefined.
      #
      # See AbstractAdapter#discard!
      def discard! # :nodoc:
        synchronize do
          return if @connections.nil? # already discarded
          @connections.each do |conn|
            conn.discard!
          end
          @connections = @available = @thread_cached_conns = nil
        end
      end

      # Clears the cache which maps classes and re-connects connections that
      # require reloading.
      #
      # Raises:
      # - ActiveRecord::ExclusiveConnectionTimeoutError if unable to gain ownership of all
      #   connections in the pool within a timeout interval (default duration is
      #   <tt>spec.config[:checkout_timeout] * 2</tt> seconds).
      def clear_reloadable_connections(raise_on_acquisition_timeout = true)
        with_exclusively_acquired_all_connections(raise_on_acquisition_timeout) do
          synchronize do
            @connections.each do |conn|
              if conn.in_use?
                conn.steal!
                checkin conn
              end
              conn.disconnect! if conn.requires_reloading?
            end
            @connections.delete_if(&:requires_reloading?)
            @available.clear
          end
        end
      end

      # Clears the cache which maps classes and re-connects connections that
      # require reloading.
      #
      # The pool first tries to gain ownership of all connections. If unable to
      # do so within a timeout interval (default duration is
      # <tt>spec.config[:checkout_timeout] * 2</tt> seconds), then the pool forcefully
      # clears the cache and reloads connections without any regard for other
      # connection owning threads.
      def clear_reloadable_connections!
        clear_reloadable_connections(false)
      end

      # Check-out a database connection from the pool, indicating that you want
      # to use it. You should call #checkin when you no longer need this.
      #
      # This is done by either returning and leasing existing connection, or by
      # creating a new connection and leasing it.
      #
      # If all connections are leased and the pool is at capacity (meaning the
      # number of currently leased connections is greater than or equal to the
      # size limit set), an ActiveRecord::ConnectionTimeoutError exception will be raised.
      #
      # Returns: an AbstractAdapter object.
      #
      # Raises:
      # - ActiveRecord::ConnectionTimeoutError no connection can be obtained from the pool.
      def checkout(checkout_timeout = @checkout_timeout)
        checkout_and_verify(acquire_connection(checkout_timeout))
      end

      # Check-in a database connection back into the pool, indicating that you
      # no longer need this connection.
      #
      # +conn+: an AbstractAdapter object, which was obtained by earlier by
      # calling #checkout on this pool.
      def checkin(conn)
>>>>>>> 3054e1d5
        conn.lock.synchronize do
	      conn.disconnect!
		  synchronize do
		    remove_connection_from_thread_cache conn

		    @connections.delete conn
		  end
		end
	  end

	  def remove(conn)
		trace "ConnectionPool.remove"
		synchronize do
		  remove_connection_from_thread_cache conn

		  @connections.delete conn
		end
	  end

	  def reap
		trace "ConnectionPool.reap"
	  end

	  def flush(minimum_idle = @idle_timeout)
		trace "ConnectionPool.flush"
	  end

	  def flush!
		trace "ConnectionPool.flush!"
	  end

	  def discard!
		trace "ConnectionPool.discard!"
		synchronize do
		  return if @connections.nil? # already discarded
		  @connections.each do |conn|
			conn.discard!
		  end
		  @connections = @thread_cached_conns = nil
		end
	  end

	  def num_waiting_in_queue
		trace "ConnectionPool.num_waiting_in_queue"
		0
	  end

	  def stat
		trace "ConnectionPool.stat"
		{}
	  end

	  private
		def connection_cache_key(thread)
		  thread
		end

		def remove_connection_from_thread_cache(conn, owner_thread = conn.owner)
		  @thread_cached_conns.delete_pair(connection_cache_key(owner_thread), conn)
		end
		alias_method :release, :remove_connection_from_thread_cache

		def checkout_new_connection
		  conn = new_connection
		  conn.pool = self
		  @connections << conn
		  conn
		end

		def new_connection
		  ActiveRecord::Base.send(spec.adapter_method, spec.config).tap do |conn|
			conn.schema_cache = schema_cache.dup if schema_cache
		  end
		end

		def checkout_and_verify(c)
		  c._run_checkout_callbacks do
			c.verify!
		  end
		  c
		rescue
		  remove c
		  c.disconnect!
		  raise
		end

		def trace(msg, depth = 1)
		  #puts msg
		  #caller[1..depth].each do |line|
		  #  puts "    \\---> #{line}"
		  #end
		end
	end

    # ConnectionHandler is a collection of ConnectionPool objects. It is used
    # for keeping separate connection pools that connect to different databases.
    #
    # For example, suppose that you have 5 models, with the following hierarchy:
    #
    #   class Author < ActiveRecord::Base
    #   end
    #
    #   class BankAccount < ActiveRecord::Base
    #   end
    #
    #   class Book < ActiveRecord::Base
    #     establish_connection :library_db
    #   end
    #
    #   class ScaryBook < Book
    #   end
    #
    #   class GoodBook < Book
    #   end
    #
    # And a database.yml that looked like this:
    #
    #   development:
    #     database: my_application
    #     host: localhost
    #
    #   library_db:
    #     database: library
    #     host: some.library.org
    #
    # Your primary database in the development environment is "my_application"
    # but the Book model connects to a separate database called "library_db"
    # (this can even be a database on a different machine).
    #
    # Book, ScaryBook and GoodBook will all use the same connection pool to
    # "library_db" while Author, BankAccount, and any other models you create
    # will use the default connection pool to "my_application".
    #
    # The various connection pools are managed by a single instance of
    # ConnectionHandler accessible via ActiveRecord::Base.connection_handler.
    # All Active Record models use this handler to determine the connection pool that they
    # should use.
    #
    # The ConnectionHandler class is not coupled with the Active models, as it has no knowledge
    # about the model. The model needs to pass a specification name to the handler,
    # in order to look up the correct connection pool.
    class ConnectionHandler
      def self.create_owner_to_pool # :nodoc:
        Concurrent::Map.new(initial_capacity: 2) do |h, k|
          # Discard the parent's connection pools immediately; we have no need
          # of them
          discard_unowned_pools(h)

          h[k] = Concurrent::Map.new(initial_capacity: 2)
        end
      end

      def self.unowned_pool_finalizer(pid_map) # :nodoc:
        lambda do |_|
          discard_unowned_pools(pid_map)
        end
      end

      def self.discard_unowned_pools(pid_map) # :nodoc:
        pid_map.each do |pid, pools|
          pools.values.compact.each(&:discard!) unless pid == Process.pid
        end
      end

      def initialize
        # These caches are keyed by spec.name (ConnectionSpecification#name).
        @owner_to_pool = ConnectionHandler.create_owner_to_pool

        # Backup finalizer: if the forked child never needed a pool, the above
        # early discard has not occurred
        ObjectSpace.define_finalizer self, ConnectionHandler.unowned_pool_finalizer(@owner_to_pool)
      end

      def connection_pool_list
        owner_to_pool.values.compact
      end
      alias :connection_pools :connection_pool_list

      def establish_connection(config)
        resolver = ConnectionSpecification::Resolver.new(Base.configurations)
        spec = resolver.spec(config)

        remove_connection(spec.name)

        message_bus = ActiveSupport::Notifications.instrumenter
        payload = {
          connection_id: object_id
        }
        if spec
          payload[:spec_name] = spec.name
          payload[:config] = spec.config
        end

        message_bus.instrument("!connection.active_record", payload) do
          owner_to_pool[spec.name] = ConnectionAdapters::ConnectionPool.new(spec)
        end

        owner_to_pool[spec.name]
      end

      # Returns true if there are any active connections among the connection
      # pools that the ConnectionHandler is managing.
      def active_connections?
        connection_pool_list.any?(&:active_connection?)
      end

      # Returns any connections in use by the current thread back to the pool,
      # and also returns connections to the pool cached by threads that are no
      # longer alive.
      def clear_active_connections!
        connection_pool_list.each(&:release_connection)
      end

      # Clears the cache which maps classes.
      #
      # See ConnectionPool#clear_reloadable_connections! for details.
      def clear_reloadable_connections!
        connection_pool_list.each(&:clear_reloadable_connections!)
      end

      def clear_all_connections!
        connection_pool_list.each(&:disconnect!)
      end

      # Disconnects all currently idle connections.
      #
      # See ConnectionPool#flush! for details.
      def flush_idle_connections!
        connection_pool_list.each(&:flush!)
      end

      # Locate the connection of the nearest super class. This can be an
      # active or defined connection: if it is the latter, it will be
      # opened and set as the active connection for the class it was defined
      # for (not necessarily the current class).
      def retrieve_connection(spec_name) #:nodoc:
        pool = retrieve_connection_pool(spec_name)
        raise ConnectionNotEstablished, "No connection pool with '#{spec_name}' found." unless pool
        pool.connection
      end

      # Returns true if a connection that's accessible to this class has
      # already been opened.
      def connected?(spec_name)
        conn = retrieve_connection_pool(spec_name)
        conn && conn.connected?
      end

      # Remove the connection for this class. This will close the active
      # connection and the defined connection (if they exist). The result
      # can be used as an argument for #establish_connection, for easily
      # re-establishing the connection.
      def remove_connection(spec_name)
        if pool = owner_to_pool.delete(spec_name)
          pool.automatic_reconnect = false
          pool.disconnect!
          pool.spec.config
        end
      end

      # Retrieving the connection pool happens a lot, so we cache it in @owner_to_pool.
      # This makes retrieving the connection pool O(1) once the process is warm.
      # When a connection is established or removed, we invalidate the cache.
      def retrieve_connection_pool(spec_name)
        owner_to_pool.fetch(spec_name) do
          # Check if a connection was previously established in an ancestor process,
          # which may have been forked.
          if ancestor_pool = pool_from_any_process_for(spec_name)
            # A connection was established in an ancestor process that must have
            # subsequently forked. We can't reuse the connection, but we can copy
            # the specification and establish a new connection with it.
            establish_connection(ancestor_pool.spec.to_hash).tap do |pool|
              pool.schema_cache = ancestor_pool.schema_cache if ancestor_pool.schema_cache
            end
          else
            owner_to_pool[spec_name] = nil
          end
        end
      end

      private

        def owner_to_pool
          @owner_to_pool[Process.pid]
        end

        def pool_from_any_process_for(spec_name)
          owner_to_pool = @owner_to_pool.values.reverse.find { |v| v[spec_name] }
          owner_to_pool && owner_to_pool[spec_name]
        end
    end
  end
end<|MERGE_RESOLUTION|>--- conflicted
+++ resolved
@@ -79,7 +79,6 @@
     #   * @now_connecting
     # * private methods that require being called in a +synchronize+ blocks
     #   are now explicitly documented
-<<<<<<< HEAD
 	class ConnectionPool
 	  class ImplicitConnectionForbiddenError < ::ActiveRecord::ConnectionTimeoutError ; end  
 	
@@ -213,473 +212,6 @@
 
 	  def checkin(conn)
 		trace "ConnectionPool.checkin"
-=======
-    class ConnectionPool
-      # Threadsafe, fair, LIFO queue.  Meant to be used by ConnectionPool
-      # with which it shares a Monitor.
-      class Queue
-        def initialize(lock = Monitor.new)
-          @lock = lock
-          @cond = @lock.new_cond
-          @num_waiting = 0
-          @queue = []
-        end
-
-        # Test if any threads are currently waiting on the queue.
-        def any_waiting?
-          synchronize do
-            @num_waiting > 0
-          end
-        end
-
-        # Returns the number of threads currently waiting on this
-        # queue.
-        def num_waiting
-          synchronize do
-            @num_waiting
-          end
-        end
-
-        # Add +element+ to the queue.  Never blocks.
-        def add(element)
-          synchronize do
-            @queue.push element
-            @cond.signal
-          end
-        end
-
-        # If +element+ is in the queue, remove and return it, or +nil+.
-        def delete(element)
-          synchronize do
-            @queue.delete(element)
-          end
-        end
-
-        # Remove all elements from the queue.
-        def clear
-          synchronize do
-            @queue.clear
-          end
-        end
-
-        # Remove the head of the queue.
-        #
-        # If +timeout+ is not given, remove and return the head the
-        # queue if the number of available elements is strictly
-        # greater than the number of threads currently waiting (that
-        # is, don't jump ahead in line).  Otherwise, return +nil+.
-        #
-        # If +timeout+ is given, block if there is no element
-        # available, waiting up to +timeout+ seconds for an element to
-        # become available.
-        #
-        # Raises:
-        # - ActiveRecord::ConnectionTimeoutError if +timeout+ is given and no element
-        # becomes available within +timeout+ seconds,
-        def poll(timeout = nil)
-          synchronize { internal_poll(timeout) }
-        end
-
-        private
-
-          def internal_poll(timeout)
-            no_wait_poll || (timeout && wait_poll(timeout))
-          end
-
-          def synchronize(&block)
-            @lock.synchronize(&block)
-          end
-
-          # Test if the queue currently contains any elements.
-          def any?
-            !@queue.empty?
-          end
-
-          # A thread can remove an element from the queue without
-          # waiting if and only if the number of currently available
-          # connections is strictly greater than the number of waiting
-          # threads.
-          def can_remove_no_wait?
-            @queue.size > @num_waiting
-          end
-
-          # Removes and returns the head of the queue if possible, or +nil+.
-          def remove
-            @queue.pop
-          end
-
-          # Remove and return the head the queue if the number of
-          # available elements is strictly greater than the number of
-          # threads currently waiting.  Otherwise, return +nil+.
-          def no_wait_poll
-            remove if can_remove_no_wait?
-          end
-
-          # Waits on the queue up to +timeout+ seconds, then removes and
-          # returns the head of the queue.
-          def wait_poll(timeout)
-            @num_waiting += 1
-
-            t0 = Time.now
-            elapsed = 0
-            loop do
-              ActiveSupport::Dependencies.interlock.permit_concurrent_loads do
-                @cond.wait(timeout - elapsed)
-              end
-
-              return remove if any?
-
-              elapsed = Time.now - t0
-              if elapsed >= timeout
-                msg = "could not obtain a connection from the pool within %0.3f seconds (waited %0.3f seconds); all pooled connections were in use" %
-                  [timeout, elapsed]
-                raise ConnectionTimeoutError, msg
-              end
-            end
-          ensure
-            @num_waiting -= 1
-          end
-      end
-
-      # Adds the ability to turn a basic fair FIFO queue into one
-      # biased to some thread.
-      module BiasableQueue # :nodoc:
-        class BiasedConditionVariable # :nodoc:
-          # semantics of condition variables guarantee that +broadcast+, +broadcast_on_biased+,
-          # +signal+ and +wait+ methods are only called while holding a lock
-          def initialize(lock, other_cond, preferred_thread)
-            @real_cond = lock.new_cond
-            @other_cond = other_cond
-            @preferred_thread = preferred_thread
-            @num_waiting_on_real_cond = 0
-          end
-
-          def broadcast
-            broadcast_on_biased
-            @other_cond.broadcast
-          end
-
-          def broadcast_on_biased
-            @num_waiting_on_real_cond = 0
-            @real_cond.broadcast
-          end
-
-          def signal
-            if @num_waiting_on_real_cond > 0
-              @num_waiting_on_real_cond -= 1
-              @real_cond
-            else
-              @other_cond
-            end.signal
-          end
-
-          def wait(timeout)
-            if Thread.current == @preferred_thread
-              @num_waiting_on_real_cond += 1
-              @real_cond
-            else
-              @other_cond
-            end.wait(timeout)
-          end
-        end
-
-        def with_a_bias_for(thread)
-          previous_cond = nil
-          new_cond      = nil
-          synchronize do
-            previous_cond = @cond
-            @cond = new_cond = BiasedConditionVariable.new(@lock, @cond, thread)
-          end
-          yield
-        ensure
-          synchronize do
-            @cond = previous_cond if previous_cond
-            new_cond.broadcast_on_biased if new_cond # wake up any remaining sleepers
-          end
-        end
-      end
-
-      # Connections must be leased while holding the main pool mutex. This is
-      # an internal subclass that also +.leases+ returned connections while
-      # still in queue's critical section (queue synchronizes with the same
-      # <tt>@lock</tt> as the main pool) so that a returned connection is already
-      # leased and there is no need to re-enter synchronized block.
-      class ConnectionLeasingQueue < Queue # :nodoc:
-        include BiasableQueue
-
-        private
-          def internal_poll(timeout)
-            conn = super
-            conn.lease if conn
-            conn
-          end
-      end
-
-      # Every +frequency+ seconds, the reaper will call +reap+ and +flush+ on
-      # +pool+. A reaper instantiated with a zero frequency will never reap
-      # the connection pool.
-      #
-      # Configure the frequency by setting +reaping_frequency+ in your database
-      # yaml file (default 60 seconds).
-      class Reaper
-        attr_reader :pool, :frequency
-
-        def initialize(pool, frequency)
-          @pool      = pool
-          @frequency = frequency
-        end
-
-        def run
-          return unless frequency && frequency > 0
-          Thread.new(frequency, pool) { |t, p|
-            loop do
-              sleep t
-              p.reap
-              p.flush
-            end
-          }
-        end
-      end
-
-      include MonitorMixin
-      include QueryCache::ConnectionPoolConfiguration
-
-      attr_accessor :automatic_reconnect, :checkout_timeout, :schema_cache
-      attr_reader :spec, :size, :reaper
-
-      # Creates a new ConnectionPool object. +spec+ is a ConnectionSpecification
-      # object which describes database connection information (e.g. adapter,
-      # host name, username, password, etc), as well as the maximum size for
-      # this ConnectionPool.
-      #
-      # The default ConnectionPool maximum size is 5.
-      def initialize(spec)
-        super()
-
-        @spec = spec
-
-        @checkout_timeout = (spec.config[:checkout_timeout] && spec.config[:checkout_timeout].to_f) || 5
-        if @idle_timeout = spec.config.fetch(:idle_timeout, 300)
-          @idle_timeout = @idle_timeout.to_f
-          @idle_timeout = nil if @idle_timeout <= 0
-        end
-
-        # default max pool size to 5
-        @size = (spec.config[:pool] && spec.config[:pool].to_i) || 5
-
-        # This variable tracks the cache of threads mapped to reserved connections, with the
-        # sole purpose of speeding up the +connection+ method. It is not the authoritative
-        # registry of which thread owns which connection. Connection ownership is tracked by
-        # the +connection.owner+ attr on each +connection+ instance.
-        # The invariant works like this: if there is mapping of <tt>thread => conn</tt>,
-        # then that +thread+ does indeed own that +conn+. However, an absence of a such
-        # mapping does not mean that the +thread+ doesn't own the said connection. In
-        # that case +conn.owner+ attr should be consulted.
-        # Access and modification of <tt>@thread_cached_conns</tt> does not require
-        # synchronization.
-        @thread_cached_conns = Concurrent::Map.new(initial_capacity: @size)
-
-        @connections         = []
-        @automatic_reconnect = true
-
-        # Connection pool allows for concurrent (outside the main +synchronize+ section)
-        # establishment of new connections. This variable tracks the number of threads
-        # currently in the process of independently establishing connections to the DB.
-        @now_connecting = 0
-
-        @threads_blocking_new_connections = 0
-
-        @available = ConnectionLeasingQueue.new self
-
-        @lock_thread = false
-
-        # +reaping_frequency+ is configurable mostly for historical reasons, but it could
-        # also be useful if someone wants a very low +idle_timeout+.
-        reaping_frequency = spec.config.fetch(:reaping_frequency, 60)
-        @reaper = Reaper.new(self, reaping_frequency && reaping_frequency.to_f)
-        @reaper.run
-      end
-
-      def lock_thread=(lock_thread)
-        if lock_thread
-          @lock_thread = Thread.current
-        else
-          @lock_thread = nil
-        end
-      end
-
-      # Retrieve the connection associated with the current thread, or call
-      # #checkout to obtain one if necessary.
-      #
-      # #connection can be called any number of times; the connection is
-      # held in a cache keyed by a thread.
-      def connection
-        @thread_cached_conns[connection_cache_key(@lock_thread || Thread.current)] ||= checkout
-      end
-
-      # Returns true if there is an open connection being used for the current thread.
-      #
-      # This method only works for connections that have been obtained through
-      # #connection or #with_connection methods. Connections obtained through
-      # #checkout will not be detected by #active_connection?
-      def active_connection?
-        @thread_cached_conns[connection_cache_key(Thread.current)]
-      end
-
-      # Signal that the thread is finished with the current connection.
-      # #release_connection releases the connection-thread association
-      # and returns the connection to the pool.
-      #
-      # This method only works for connections that have been obtained through
-      # #connection or #with_connection methods, connections obtained through
-      # #checkout will not be automatically released.
-      def release_connection(owner_thread = Thread.current)
-        if conn = @thread_cached_conns.delete(connection_cache_key(owner_thread))
-          checkin conn
-        end
-      end
-
-      # If a connection obtained through #connection or #with_connection methods
-      # already exists yield it to the block. If no such connection
-      # exists checkout a connection, yield it to the block, and checkin the
-      # connection when finished.
-      def with_connection
-        unless conn = @thread_cached_conns[connection_cache_key(Thread.current)]
-          conn = connection
-          fresh_connection = true
-        end
-        yield conn
-      ensure
-        release_connection if fresh_connection
-      end
-
-      # Returns true if a connection has already been opened.
-      def connected?
-        synchronize { @connections.any? }
-      end
-
-      # Returns an array containing the connections currently in the pool.
-      # Access to the array does not require synchronization on the pool because
-      # the array is newly created and not retained by the pool.
-      #
-      # However; this method bypasses the ConnectionPool's thread-safe connection
-      # access pattern. A returned connection may be owned by another thread,
-      # unowned, or by happen-stance owned by the calling thread.
-      #
-      # Calling methods on a connection without ownership is subject to the
-      # thread-safety guarantees of the underlying method. Many of the methods
-      # on connection adapter classes are inherently multi-thread unsafe.
-      def connections
-        synchronize { @connections.dup }
-      end
-
-      # Disconnects all connections in the pool, and clears the pool.
-      #
-      # Raises:
-      # - ActiveRecord::ExclusiveConnectionTimeoutError if unable to gain ownership of all
-      #   connections in the pool within a timeout interval (default duration is
-      #   <tt>spec.config[:checkout_timeout] * 2</tt> seconds).
-      def disconnect(raise_on_acquisition_timeout = true)
-        with_exclusively_acquired_all_connections(raise_on_acquisition_timeout) do
-          synchronize do
-            @connections.each do |conn|
-              if conn.in_use?
-                conn.steal!
-                checkin conn
-              end
-              conn.disconnect!
-            end
-            @connections = []
-            @available.clear
-          end
-        end
-      end
-
-      # Disconnects all connections in the pool, and clears the pool.
-      #
-      # The pool first tries to gain ownership of all connections. If unable to
-      # do so within a timeout interval (default duration is
-      # <tt>spec.config[:checkout_timeout] * 2</tt> seconds), then the pool is forcefully
-      # disconnected without any regard for other connection owning threads.
-      def disconnect!
-        disconnect(false)
-      end
-
-      # Discards all connections in the pool (even if they're currently
-      # leased!), along with the pool itself. Any further interaction with the
-      # pool (except #spec and #schema_cache) is undefined.
-      #
-      # See AbstractAdapter#discard!
-      def discard! # :nodoc:
-        synchronize do
-          return if @connections.nil? # already discarded
-          @connections.each do |conn|
-            conn.discard!
-          end
-          @connections = @available = @thread_cached_conns = nil
-        end
-      end
-
-      # Clears the cache which maps classes and re-connects connections that
-      # require reloading.
-      #
-      # Raises:
-      # - ActiveRecord::ExclusiveConnectionTimeoutError if unable to gain ownership of all
-      #   connections in the pool within a timeout interval (default duration is
-      #   <tt>spec.config[:checkout_timeout] * 2</tt> seconds).
-      def clear_reloadable_connections(raise_on_acquisition_timeout = true)
-        with_exclusively_acquired_all_connections(raise_on_acquisition_timeout) do
-          synchronize do
-            @connections.each do |conn|
-              if conn.in_use?
-                conn.steal!
-                checkin conn
-              end
-              conn.disconnect! if conn.requires_reloading?
-            end
-            @connections.delete_if(&:requires_reloading?)
-            @available.clear
-          end
-        end
-      end
-
-      # Clears the cache which maps classes and re-connects connections that
-      # require reloading.
-      #
-      # The pool first tries to gain ownership of all connections. If unable to
-      # do so within a timeout interval (default duration is
-      # <tt>spec.config[:checkout_timeout] * 2</tt> seconds), then the pool forcefully
-      # clears the cache and reloads connections without any regard for other
-      # connection owning threads.
-      def clear_reloadable_connections!
-        clear_reloadable_connections(false)
-      end
-
-      # Check-out a database connection from the pool, indicating that you want
-      # to use it. You should call #checkin when you no longer need this.
-      #
-      # This is done by either returning and leasing existing connection, or by
-      # creating a new connection and leasing it.
-      #
-      # If all connections are leased and the pool is at capacity (meaning the
-      # number of currently leased connections is greater than or equal to the
-      # size limit set), an ActiveRecord::ConnectionTimeoutError exception will be raised.
-      #
-      # Returns: an AbstractAdapter object.
-      #
-      # Raises:
-      # - ActiveRecord::ConnectionTimeoutError no connection can be obtained from the pool.
-      def checkout(checkout_timeout = @checkout_timeout)
-        checkout_and_verify(acquire_connection(checkout_timeout))
-      end
-
-      # Check-in a database connection back into the pool, indicating that you
-      # no longer need this connection.
-      #
-      # +conn+: an AbstractAdapter object, which was obtained by earlier by
-      # calling #checkout on this pool.
-      def checkin(conn)
->>>>>>> 3054e1d5
         conn.lock.synchronize do
 	      conn.disconnect!
 		  synchronize do
