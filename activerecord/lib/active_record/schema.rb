--- conflicted
+++ resolved
@@ -38,15 +38,11 @@
       ActiveRecord::Migrator.migrations_paths
     end
 
-<<<<<<< HEAD
     def define(info, &block) # :nodoc:
-=======
-    def define(info, &block)
       @using_deprecated_version_setting = info[:version].present?
       SchemaMigration.drop_table
       initialize_schema_migrations_table
 
->>>>>>> 94ef7b51
       instance_eval(&block)
 
       # handle files from pre-4.0 that used :version option instead of dumping migration table
