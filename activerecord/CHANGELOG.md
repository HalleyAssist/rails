--- conflicted
+++ resolved
@@ -1,4 +1,3 @@
-<<<<<<< HEAD
 *   `has_many :through` associations will no longer save the through record
     twice when added in an `after_create` callback defined before the
     associations.
@@ -65,7 +64,8 @@
 *   `rake railties:install:migrations` respects the order of railties.
 
     *Arun Agrawal*
-=======
+
+
 ## Rails 4.1.3 (July 2, 2014) ##
 
 *   Fix SQL Injection Vulnerability in 'range' quoting.
@@ -73,7 +73,6 @@
     Fixes CVE-2014-3483
 
     *Rafael Mendonça França*
->>>>>>> dfa7a76d
 
 
 ## Rails 4.1.2 (June 26, 2014) ##
