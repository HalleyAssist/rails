--- conflicted
+++ resolved
@@ -1,17 +1,15 @@
 ## Rails 4.0.0 (unreleased) ##
 
-<<<<<<< HEAD
+*   Postgresql timestamp with time zone (timestamptz) datatype now returns a
+    ActiveSupport::TimeWithZone instance instead of a string
+
+    *Troy Kruthoff*
+
 *   The `#append` method for collection associations behaves like`<<`.
     `#prepend` is not defined and `<<` or `#append` should be used.
     Fixes #7364.
 
     *Yves Senn*
-=======
-*   Postgresql timestamp with time zone (timestamptz) datatype now returns a
-    ActiveSupport::TimeWithZone instance instead of a string
-
-    *Troy Kruthoff*
->>>>>>> 2cc09441
 
 *   Added support for creating a table via Rails migration generator.
     For example,
