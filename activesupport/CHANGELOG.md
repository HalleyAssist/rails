--- conflicted
+++ resolved
@@ -1,4 +1,3 @@
-<<<<<<< HEAD
 *   Make Dependencies pass a name to NameError error.
     *arthurnn*, *Yuki Nishijima*
 
@@ -15,10 +14,8 @@
 
     *Juanjo Bazán*
 
-## Rails 4.1.2 (unreleased) ##
-=======
+
 ## Rails 4.1.2 (June 26, 2014) ##
->>>>>>> 0690f6f3
 
 *   `Hash#deep_transform_keys` and `Hash#deep_transform_keys!` now transform hashes
     in nested arrays.  This change also applies to `Hash#deep_stringify_keys`,
