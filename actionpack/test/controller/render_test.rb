require 'abstract_unit'
require 'controller/fake_models'

module Fun
  class GamesController < ActionController::Base
    def hello_world
    end
  end
end

class MockLogger
  attr_reader :logged

  def initialize
    @logged = []
  end

  def method_missing(method, *args)
    @logged << args.first
  end
end

class TestController < ActionController::Base
  protect_from_forgery

  class LabellingFormBuilder < ActionView::Helpers::FormBuilder
  end

  layout :determine_layout

  def hello_world
  end

  def conditional_hello
    if stale?(:last_modified => Time.now.utc.beginning_of_day, :etag => [:foo, 123])
      render :action => 'hello_world'
    end
  end
  
  def conditional_hello_with_public_header
    if stale?(:last_modified => Time.now.utc.beginning_of_day, :etag => [:foo, 123], :public => true)
      render :action => 'hello_world'
    end
  end
  
  def conditional_hello_with_public_header_and_expires_at
    expires_in 1.minute
    if stale?(:last_modified => Time.now.utc.beginning_of_day, :etag => [:foo, 123], :public => true)
      render :action => 'hello_world'
    end
  end
  
  def conditional_hello_with_expires_in
    expires_in 1.minute
    render :action => 'hello_world'
  end
  
  def conditional_hello_with_expires_in_with_public
    expires_in 1.minute, :public => true
    render :action => 'hello_world'
  end
  
  def conditional_hello_with_expires_in_with_public_with_more_keys
    expires_in 1.minute, :public => true, 'max-stale' => 5.hours
    render :action => 'hello_world'
  end
  
  def conditional_hello_with_expires_in_with_public_with_more_keys_old_syntax
    expires_in 1.minute, :public => true, :private => nil, 'max-stale' => 5.hours
    render :action => 'hello_world'
  end

  def conditional_hello_with_bangs
    render :action => 'hello_world'
  end
  before_filter :handle_last_modified_and_etags, :only=>:conditional_hello_with_bangs

  def handle_last_modified_and_etags
    fresh_when(:last_modified => Time.now.utc.beginning_of_day, :etag => [ :foo, 123 ])
  end

  def render_hello_world
    render :template => "test/hello_world"
  end

  def render_hello_world_with_last_modified_set
    response.last_modified = Date.new(2008, 10, 10).to_time
    render :template => "test/hello_world"
  end

  def render_hello_world_with_etag_set
    response.etag = "hello_world"
    render :template => "test/hello_world"
  end

  def render_hello_world_with_forward_slash
    render :template => "/test/hello_world"
  end

  def render_template_in_top_directory
    render :template => 'shared'
  end

  def render_template_in_top_directory_with_slash
    render :template => '/shared'
  end

  def render_hello_world_from_variable
    @person = "david"
    render :text => "hello #{@person}"
  end

  def render_action_hello_world
    render :action => "hello_world"
  end

  def render_action_hello_world_as_string
    render "hello_world"
  end

  def render_action_hello_world_with_symbol
    render :action => :hello_world
  end

  def render_text_hello_world
    render :text => "hello world"
  end

  def render_text_hello_world_with_layout
    @variable_for_layout = ", I'm here!"
    render :text => "hello world", :layout => true
  end

  def hello_world_with_layout_false
    render :layout => false
  end

  def render_file_with_instance_variables
    @secret = 'in the sauce'
    path = File.join(File.dirname(__FILE__), '../fixtures/test/render_file_with_ivar.erb')
    render :file => path
  end

  def render_file_as_string_with_instance_variables
    @secret = 'in the sauce'
    path = File.expand_path(File.join(File.dirname(__FILE__), '../fixtures/test/render_file_with_ivar.erb'))
    render path
  end

  def render_file_not_using_full_path
    @secret = 'in the sauce'
    render :file => 'test/render_file_with_ivar'
  end

  def render_file_not_using_full_path_with_dot_in_path
    @secret = 'in the sauce'
    render :file => 'test/dot.directory/render_file_with_ivar'
  end

  def render_file_using_pathname
    @secret = 'in the sauce'
    render :file => Pathname.new(File.dirname(__FILE__)).join('..', 'fixtures', 'test', 'dot.directory', 'render_file_with_ivar.erb')
  end

  def render_file_from_template
    @secret = 'in the sauce'
    @path = File.expand_path(File.join(File.dirname(__FILE__), '../fixtures/test/render_file_with_ivar.erb'))
  end

  def render_file_with_locals
    path = File.join(File.dirname(__FILE__), '../fixtures/test/render_file_with_locals.erb')
    render :file => path, :locals => {:secret => 'in the sauce'}
  end

  def render_file_as_string_with_locals
    path = File.expand_path(File.join(File.dirname(__FILE__), '../fixtures/test/render_file_with_locals.erb'))
    render path, :locals => {:secret => 'in the sauce'}
  end

  def accessing_request_in_template
    render :inline =>  "Hello: <%= request.host %>"
  end

  def accessing_logger_in_template
    render :inline =>  "<%= logger.class %>"
  end

  def accessing_action_name_in_template
    render :inline =>  "<%= action_name %>"
  end

  def accessing_controller_name_in_template
    render :inline =>  "<%= controller_name %>"
  end

  def render_json_hello_world
    render :json => {:hello => 'world'}.to_json
  end

  def render_json_hello_world_with_callback
    render :json => {:hello => 'world'}.to_json, :callback => 'alert'
  end

  def render_json_with_custom_content_type
    render :json => {:hello => 'world'}.to_json, :content_type => 'text/javascript'
  end

  def render_symbol_json
    render :json => {:hello => 'world'}.to_json
  end

  def render_json_with_render_to_string
    render :json => {:hello => render_to_string(:partial => 'partial')}
  end

  def render_custom_code
    render :text => "hello world", :status => 404
  end

  def render_custom_code_rjs
    render :update, :status => 404 do |page|
      page.replace :foo, :partial => 'partial'
    end
  end

  def render_text_with_nil
    render :text => nil
  end

  def render_text_with_false
    render :text => false
  end

  def render_nothing_with_appendix
    render :text => "appended"
  end

  def render_vanilla_js_hello
    render :js => "alert('hello')"
  end

  def render_xml_hello
    @name = "David"
    render :template => "test/hello"
  end

  def render_xml_hello_as_string_template
    @name = "David"
    render "test/hello"
  end

  def render_xml_with_custom_content_type
    render :xml => "<blah/>", :content_type => "application/atomsvc+xml"
  end

  def render_line_offset
    render :inline => '<% raise %>', :locals => {:foo => 'bar'}
  end

  def heading
    head :ok
  end

  def greeting
    # let's just rely on the template
  end

  def blank_response
    render :text => ' '
  end

  def layout_test
    render :action => "hello_world"
  end

  def builder_layout_test
    render :action => "hello", :layout => "layouts/builder"
  end

  def builder_partial_test
    render :action => "hello_world_container"
  end

  def partials_list
    @test_unchanged = 'hello'
    @customers = [ Customer.new("david"), Customer.new("mary") ]
    render :action => "list"
  end

  def partial_only
    render :partial => true
  end

  def hello_in_a_string
    @customers = [ Customer.new("david"), Customer.new("mary") ]
    render :text => "How's there? " + render_to_string(:template => "test/list")
  end

  def accessing_params_in_template
    render :inline => "Hello: <%= params[:name] %>"
  end

  def accessing_local_assigns_in_inline_template
    name = params[:local_name]
    render :inline => "<%= 'Goodbye, ' + local_name %>",
           :locals => { :local_name => name }
  end

  def render_implicit_html_template
  end

  def render_explicit_html_template
  end

  def render_implicit_html_template_from_xhr_request
  end

  def render_implicit_js_template_without_layout
  end

  def render_html_explicit_template_and_layout
    render :template => 'test/render_implicit_html_template_from_xhr_request', :layout => 'layouts/default_html'
  end

  def formatted_html_erb
  end

  def formatted_xml_erb
  end

  def render_to_string_test
    @foo = render_to_string :inline => "this is a test"
  end

  def default_render
    if @alternate_default_render
      @alternate_default_render.call
    else
      super
    end
  end

  def render_action_hello_world_as_symbol
    render :action => :hello_world
  end

  def layout_test_with_different_layout
    render :action => "hello_world", :layout => "standard"
  end

  def layout_test_with_different_layout_and_string_action
    render "hello_world", :layout => "standard"
  end

  def layout_test_with_different_layout_and_symbol_action
    render :hello_world, :layout => "standard"
  end

  def rendering_without_layout
    render :action => "hello_world", :layout => false
  end

  def layout_overriding_layout
    render :action => "hello_world", :layout => "standard"
  end

  def rendering_nothing_on_layout
    render :nothing => true
  end

  def render_to_string_with_assigns
    @before = "i'm before the render"
    render_to_string :text => "foo"
    @after = "i'm after the render"
    render :action => "test/hello_world"
  end

  def render_to_string_with_exception
    render_to_string :file => "exception that will not be caught - this will certainly not work"
  end

  def render_to_string_with_caught_exception
    @before = "i'm before the render"
    begin
      render_to_string :file => "exception that will be caught- hope my future instance vars still work!"
    rescue
    end
    @after = "i'm after the render"
    render :action => "test/hello_world"
  end

  def accessing_params_in_template_with_layout
    render :layout => true, :inline =>  "Hello: <%= params[:name] %>"
  end

  def render_with_explicit_template
    render :template => "test/hello_world"
  end

  def render_with_explicit_string_template
    render "test/hello_world"
  end

  def render_with_explicit_template_with_locals
    render :template => "test/render_file_with_locals", :locals => { :secret => 'area51' }
  end

  def double_render
    render :text => "hello"
    render :text => "world"
  end

  def double_redirect
    redirect_to :action => "double_render"
    redirect_to :action => "double_render"
  end

  def render_and_redirect
    render :text => "hello"
    redirect_to :action => "double_render"
  end

  def render_to_string_and_render
    @stuff = render_to_string :text => "here is some cached stuff"
    render :text => "Hi web users! #{@stuff}"
  end

  def render_to_string_with_inline_and_render
    render_to_string :inline => "<%= 'dlrow olleh'.reverse %>"
    render :template => "test/hello_world"
  end

  def rendering_with_conflicting_local_vars
    @name = "David"
    def @template.name() nil end
    render :action => "potential_conflicts"
  end

  def hello_world_from_rxml_using_action
    render :action => "hello_world_from_rxml.builder"
  end

  def hello_world_from_rxml_using_template
    render :template => "test/hello_world_from_rxml.builder"
  end

  module RenderTestHelper
    def rjs_helper_method_from_module
      page.visual_effect :highlight
    end
  end

  helper RenderTestHelper
  helper do
    def rjs_helper_method(value)
      page.visual_effect :highlight, value
    end
  end

  def enum_rjs_test
    render :update do |page|
      page.select('.product').each do |value|
        page.rjs_helper_method_from_module
        page.rjs_helper_method(value)
        page.sortable(value, :url => { :action => "order" })
        page.draggable(value)
      end
    end
  end

  def delete_with_js
    @project_id = 4
  end

  def render_js_with_explicit_template
    @project_id = 4
    render :template => 'test/delete_with_js'
  end

  def render_js_with_explicit_action_template
    @project_id = 4
    render :action => 'delete_with_js'
  end

  def update_page
    render :update do |page|
      page.replace_html 'balance', '$37,000,000.00'
      page.visual_effect :highlight, 'balance'
    end
  end

  def update_page_with_instance_variables
    @money = '$37,000,000.00'
    @div_id = 'balance'
    render :update do |page|
      page.replace_html @div_id, @money
      page.visual_effect :highlight, @div_id
    end
  end

  def update_page_with_view_method
    render :update do |page|
      page.replace_html 'person', pluralize(2, 'person')
    end
  end

  def action_talk_to_layout
    # Action template sets variable that's picked up by layout
  end

  def render_text_with_assigns
    @hello = "world"
    render :text => "foo"
  end

  def yield_content_for
    render :action => "content_for", :layout => "yield"
  end

  def render_content_type_from_body
    response.content_type = Mime::RSS
    render :text => "hello world!"
  end

  def head_with_location_header
    head :location => "/foo"
  end

  def head_with_symbolic_status
    head :status => params[:status].intern
  end

  def head_with_integer_status
    head :status => params[:status].to_i
  end

  def head_with_string_status
    head :status => params[:status]
  end

  def head_with_custom_header
    head :x_custom_header => "something"
  end

  def head_with_status_code_first
    head :forbidden, :x_custom_header => "something"
  end

  def render_with_location
    render :xml => "<hello/>", :location => "http://example.com", :status => 201
  end

  def render_with_object_location
    customer = Customer.new("Some guy", 1)
    render :xml => "<customer/>", :location => customer_url(customer), :status => :created
  end

  def render_with_to_xml
    to_xmlable = Class.new do
      def to_xml
        "<i-am-xml/>"
      end
    end.new

    render :xml => to_xmlable
  end

  def render_using_layout_around_block
    render :action => "using_layout_around_block"
  end

  def render_using_layout_around_block_with_args
    render :action => "using_layout_around_block_with_args"
  end

  def render_using_layout_around_block_in_main_layout_and_within_content_for_layout
    render :action => "using_layout_around_block", :layout => "layouts/block_with_layout"
  end

  def partial_dot_html
    render :partial => 'partial.html.erb'
  end

  def partial_as_rjs
    render :update do |page|
      page.replace :foo, :partial => 'partial'
    end
  end

  def respond_to_partial_as_rjs
    respond_to do |format|
      format.js do
        render :update do |page|
          page.replace :foo, :partial => 'partial'
        end
      end
    end
  end

  def partial
    render :partial => 'partial'
  end

  def render_alternate_default
    # For this test, the method "default_render" is overridden:
    @alternate_default_render = lambda do
      render :update do |page|
        page.replace :foo, :partial => 'partial'
      end
    end
  end

  def partial_only_with_layout
    render :partial => "partial_only", :layout => true
  end

  def render_to_string_with_partial
    @partial_only = render_to_string :partial => "partial_only"
    @partial_with_locals = render_to_string :partial => "customer", :locals => { :customer => Customer.new("david") }
    render :action => "test/hello_world"
  end

  def partial_with_counter
    render :partial => "counter", :locals => { :counter_counter => 5 }
  end

  def partial_with_locals
    render :partial => "customer", :locals => { :customer => Customer.new("david") }
  end

  def partial_with_form_builder
    render :partial => ActionView::Helpers::FormBuilder.new(:post, nil, @template, {}, Proc.new {})
  end

  def partial_with_form_builder_subclass
    render :partial => LabellingFormBuilder.new(:post, nil, @template, {}, Proc.new {})
  end

  def partial_collection
    render :partial => "customer", :collection => [ Customer.new("david"), Customer.new("mary") ]
  end

  def partial_collection_with_as
    render :partial => "customer_with_var", :collection => [ Customer.new("david"), Customer.new("mary") ], :as => :customer
  end

  def partial_collection_with_counter
    render :partial => "customer_counter", :collection => [ Customer.new("david"), Customer.new("mary") ]
  end

  def partial_collection_with_locals
    render :partial => "customer_greeting", :collection => [ Customer.new("david"), Customer.new("mary") ], :locals => { :greeting => "Bonjour" }
  end

  def partial_collection_with_spacer
    render :partial => "customer", :spacer_template => "partial_only", :collection => [ Customer.new("david"), Customer.new("mary") ]
  end

  def partial_collection_shorthand_with_locals
    render :partial => [ Customer.new("david"), Customer.new("mary") ], :locals => { :greeting => "Bonjour" }
  end

  def partial_collection_shorthand_with_different_types_of_records
    render :partial => [
        BadCustomer.new("mark"),
        GoodCustomer.new("craig"),
        BadCustomer.new("john"),
        GoodCustomer.new("zach"),
        GoodCustomer.new("brandon"),
        BadCustomer.new("dan") ],
      :locals => { :greeting => "Bonjour" }
  end

  def empty_partial_collection
    render :partial => "customer", :collection => []
  end

  def partial_collection_shorthand_with_different_types_of_records_with_counter
    partial_collection_shorthand_with_different_types_of_records
  end

  def missing_partial
    render :partial => 'thisFileIsntHere'
  end

  def partial_with_hash_object
    render :partial => "hash_object", :object => {:first_name => "Sam"}
  end

  def partial_with_nested_object
    render :partial => "quiz/questions/question", :object => Quiz::Question.new("first")
  end

  def partial_with_nested_object_shorthand
    render Quiz::Question.new("first")
  end

  def partial_hash_collection
    render :partial => "hash_object", :collection => [ {:first_name => "Pratik"}, {:first_name => "Amy"} ]
  end

  def partial_hash_collection_with_locals
    render :partial => "hash_greeting", :collection => [ {:first_name => "Pratik"}, {:first_name => "Amy"} ], :locals => { :greeting => "Hola" }
  end

  def partial_with_implicit_local_assignment
    @customer = Customer.new("Marcel")
    render :partial => "customer"
  end

  def render_call_to_partial_with_layout
    render :action => "calling_partial_with_layout"
  end

  def render_call_to_partial_with_layout_in_main_layout_and_within_content_for_layout
    render :action => "calling_partial_with_layout", :layout => "layouts/partial_with_layout"
  end

  def rescue_action(e)
    raise
  end

  private
    def determine_layout
      case action_name
        when "hello_world", "layout_test", "rendering_without_layout",
             "rendering_nothing_on_layout", "render_text_hello_world",
             "render_text_hello_world_with_layout",
             "hello_world_with_layout_false",
             "partial_only", "partial_only_with_layout",
             "accessing_params_in_template",
             "accessing_params_in_template_with_layout",
             "render_with_explicit_template",
             "render_with_explicit_string_template",
             "render_js_with_explicit_template",
             "render_js_with_explicit_action_template",
             "delete_with_js", "update_page", "update_page_with_instance_variables"

          "layouts/standard"
        when "render_implicit_js_template_without_layout"
          "layouts/default_html"
        when "action_talk_to_layout", "layout_overriding_layout"
          "layouts/talk_from_action"
        when "render_implicit_html_template_from_xhr_request"
          (request.xhr? ? 'layouts/xhr' : 'layouts/standard')
      end
    end
end

class RenderTest < ActionController::TestCase
  tests TestController

  def setup
    # enable a logger so that (e.g.) the benchmarking stuff runs, so we can get
    # a more accurate simulation of what happens in "real life".
    super
    @controller.logger = Logger.new(nil)

    @request.host = "www.nextangle.com"
  end

  def test_simple_show
    get :hello_world
    assert_response 200
    assert_response :success
    assert_template "test/hello_world"
    assert_equal "<html>Hello world!</html>", @response.body
  end

  def test_renders_default_template_for_missing_action
    get :'hyphen-ated'
    assert_template 'test/hyphen-ated'
  end

  def test_render
    get :render_hello_world
    assert_template "test/hello_world"
  end

  def test_line_offset
    begin
      get :render_line_offset
      flunk "the action should have raised an exception"
    rescue RuntimeError => exc
      line = exc.backtrace.first
      assert(line =~ %r{:(\d+):})
      assert_equal "1", $1,
        "The line offset is wrong, perhaps the wrong exception has been raised, exception was: #{exc.inspect}"
    end
  end

  def test_render_with_forward_slash
    get :render_hello_world_with_forward_slash
    assert_template "test/hello_world"
  end

  def test_render_in_top_directory
    get :render_template_in_top_directory
    assert_template "shared"
    assert_equal "Elastica", @response.body
  end

  def test_render_in_top_directory_with_slash
    get :render_template_in_top_directory_with_slash
    assert_template "shared"
    assert_equal "Elastica", @response.body
  end

  def test_render_from_variable
    get :render_hello_world_from_variable
    assert_equal "hello david", @response.body
  end

  def test_render_action
    get :render_action_hello_world
    assert_template "test/hello_world"
  end

  def test_render_action_hello_world_as_string
    get :render_action_hello_world_as_string
    assert_equal "Hello world!", @response.body
    assert_template "test/hello_world"
  end

  def test_render_action_with_symbol
    get :render_action_hello_world_with_symbol
    assert_template "test/hello_world"
  end

  def test_render_text
    get :render_text_hello_world
    assert_equal "hello world", @response.body
  end

  def test_do_with_render_text_and_layout
    get :render_text_hello_world_with_layout
    assert_equal "<html>hello world, I'm here!</html>", @response.body
  end

  def test_xhr_with_render_text_and_layout
    xhr :get, :render_text_hello_world_with_layout
    assert_equal "<html>hello world, I'm here!</html>", @response.body
  end

  def test_do_with_render_action_and_layout_false
    get :hello_world_with_layout_false
    assert_equal 'Hello world!', @response.body
  end

  def test_render_file_with_instance_variables
    get :render_file_with_instance_variables
    assert_equal "The secret is in the sauce\n", @response.body
  end

  def test_render_file_as_string_with_instance_variables
    get :render_file_as_string_with_instance_variables
    assert_equal "The secret is in the sauce\n", @response.body
  end

  def test_render_file_not_using_full_path
    get :render_file_not_using_full_path
    assert_equal "The secret is in the sauce\n", @response.body
  end

  def test_render_file_not_using_full_path_with_dot_in_path
    get :render_file_not_using_full_path_with_dot_in_path
    assert_equal "The secret is in the sauce\n", @response.body
  end

  def test_render_file_using_pathname
    get :render_file_using_pathname
    assert_equal "The secret is in the sauce\n", @response.body
  end

  def test_render_file_with_locals
    get :render_file_with_locals
    assert_equal "The secret is in the sauce\n", @response.body
  end

  def test_render_file_as_string_with_locals
    get :render_file_as_string_with_locals
    assert_equal "The secret is in the sauce\n", @response.body
  end

  def test_render_file_from_template
    get :render_file_from_template
    assert_equal "The secret is in the sauce\n", @response.body
  end

  def test_render_json
    get :render_json_hello_world
    assert_equal '{"hello": "world"}', @response.body
    assert_equal 'application/json', @response.content_type
  end

  def test_render_json_with_callback
    get :render_json_hello_world_with_callback
    assert_equal 'alert({"hello": "world"})', @response.body
    assert_equal 'application/json', @response.content_type
  end

  def test_render_json_with_custom_content_type
    get :render_json_with_custom_content_type
    assert_equal '{"hello": "world"}', @response.body
    assert_equal 'text/javascript', @response.content_type
  end

  def test_render_symbol_json
    get :render_symbol_json
    assert_equal '{"hello": "world"}', @response.body
    assert_equal 'application/json', @response.content_type
  end

  def test_render_json_with_render_to_string
    get :render_json_with_render_to_string
    assert_equal '{"hello": "partial html"}', @response.body
    assert_equal 'application/json', @response.content_type
  end

  def test_render_custom_code
    get :render_custom_code
    assert_response 404
    assert_response :missing
    assert_equal 'hello world', @response.body
  end

  def test_render_custom_code_rjs
    get :render_custom_code_rjs
    assert_response 404
    assert_equal %(Element.replace("foo", "partial html");), @response.body
  end

  def test_render_text_with_nil
    get :render_text_with_nil
    assert_response 200
    assert_equal ' ', @response.body
  end

  def test_render_text_with_false
    get :render_text_with_false
    assert_equal 'false', @response.body
  end

  def test_render_nothing_with_appendix
    get :render_nothing_with_appendix
    assert_response 200
    assert_equal 'appended', @response.body
  end

  def test_attempt_to_access_object_method
    assert_raise(ActionController::UnknownAction, "No action responded to [clone]") { get :clone }
  end

  def test_private_methods
    assert_raise(ActionController::UnknownAction, "No action responded to [determine_layout]") { get :determine_layout }
  end

  def test_access_to_request_in_view
    get :accessing_request_in_template
    assert_equal "Hello: www.nextangle.com", @response.body
  end

  def test_access_to_logger_in_view
    get :accessing_logger_in_template
    assert_equal "Logger", @response.body
  end

  def test_access_to_action_name_in_view
    get :accessing_action_name_in_template
    assert_equal "accessing_action_name_in_template", @response.body
  end

  def test_access_to_controller_name_in_view
    get :accessing_controller_name_in_template
    assert_equal "test", @response.body # name is explicitly set to 'test' inside the controller.
  end

  def test_render_vanilla_js
    get :render_vanilla_js_hello
    assert_equal "alert('hello')", @response.body
    assert_equal "text/javascript", @response.content_type
  end

  def test_render_xml
    get :render_xml_hello
    assert_equal "<html>\n  <p>Hello David</p>\n<p>This is grand!</p>\n</html>\n", @response.body
    assert_equal "application/xml", @response.content_type
  end

  def test_render_xml_as_string_template
    get :render_xml_hello_as_string_template
    assert_equal "<html>\n  <p>Hello David</p>\n<p>This is grand!</p>\n</html>\n", @response.body
    assert_equal "application/xml", @response.content_type
  end

  def test_render_xml_with_default
    get :greeting
    assert_equal "<p>This is grand!</p>\n", @response.body
  end

  def test_render_xml_with_partial
    get :builder_partial_test
    assert_equal "<test>\n  <hello/>\n</test>\n", @response.body
  end

  def test_enum_rjs_test
    ActiveSupport::SecureRandom.stubs(:base64).returns("asdf")
    get :enum_rjs_test
    body = %{
      $$(".product").each(function(value, index) {
      new Effect.Highlight(element,{});
      new Effect.Highlight(value,{});
      Sortable.create(value, {onUpdate:function(){new Ajax.Request('/test/order', {asynchronous:true, evalScripts:true, parameters:Sortable.serialize(value) + '&authenticity_token=' + encodeURIComponent('asdf')})}});
      new Draggable(value, {});
      });
    }.gsub(/^      /, '').strip
    assert_equal body, @response.body
  end

  def test_layout_rendering
    get :layout_test
    assert_equal "<html>Hello world!</html>", @response.body
  end

  def test_render_xml_with_layouts
    get :builder_layout_test
    assert_equal "<wrapper>\n<html>\n  <p>Hello </p>\n<p>This is grand!</p>\n</html>\n</wrapper>\n", @response.body
  end

  def test_partials_list
    get :partials_list
    assert_equal "goodbyeHello: davidHello: marygoodbye\n", @response.body
  end

  def test_render_to_string
    get :hello_in_a_string
    assert_equal "How's there? goodbyeHello: davidHello: marygoodbye\n", @response.body
  end

  def test_render_to_string_resets_assigns
    get :render_to_string_test
    assert_equal "The value of foo is: ::this is a test::\n", @response.body
  end

  def test_render_to_string_inline
    get :render_to_string_with_inline_and_render
    assert_template "test/hello_world"
  end

  def test_nested_rendering
    @controller = Fun::GamesController.new
    get :hello_world
    assert_equal "Living in a nested world", @response.body
  end

  def test_accessing_params_in_template
    get :accessing_params_in_template, :name => "David"
    assert_equal "Hello: David", @response.body
  end

  def test_accessing_local_assigns_in_inline_template
    get :accessing_local_assigns_in_inline_template, :local_name => "Local David"
    assert_equal "Goodbye, Local David", @response.body
  end

  def test_render_in_an_rjs_template_should_pick_html_templates_when_available
    [:js, "js"].each do |format|
      assert_nothing_raised do
        get :render_implicit_html_template, :format => format
        assert_equal %(document.write("Hello world\\n");), @response.body
      end
    end
  end

  def test_explicitly_rendering_an_html_template_with_implicit_html_template_renders_should_be_possible_from_an_rjs_template
    [:js, "js"].each do |format|
      assert_nothing_raised do
        get :render_explicit_html_template, :format => format
        assert_equal %(document.write("Hello world\\n");), @response.body
      end
    end
  end

  def test_should_implicitly_render_html_template_from_xhr_request
<<<<<<< HEAD
    pending do
      get :render_implicit_html_template_from_xhr_request, :format => :js
      assert_equal "Hello HTML!", @response.body
    end
=======
    xhr :get, :render_implicit_html_template_from_xhr_request
    assert_equal "XHR!\nHello HTML!", @response.body
  end

  def test_should_render_explicit_html_template_with_html_layout
    xhr :get, :render_html_explicit_template_and_layout
    assert_equal "<html>Hello HTML!</html>\n", @response.body
  end

  def test_should_implicitly_render_js_template_without_layout
    get :render_implicit_js_template_without_layout, :format => :js
    assert_no_match /<html>/, @response.body
>>>>>>> c877857d
  end

  def test_should_render_formatted_template
    get :formatted_html_erb
    assert_equal 'formatted html erb', @response.body
  end

  def test_should_render_formatted_xml_erb_template
    get :formatted_xml_erb, :format => :xml
    assert_equal '<test>passed formatted xml erb</test>', @response.body
  end

  def test_should_render_formatted_html_erb_template
    get :formatted_xml_erb
    assert_equal '<test>passed formatted html erb</test>', @response.body
  end

  def test_should_render_formatted_html_erb_template_with_faulty_accepts_header
    @request.accept = "image/gif, image/x-xbitmap, image/jpeg, image/pjpeg, appliction/x-shockwave-flash, */*"
    get :formatted_xml_erb
    assert_equal '<test>passed formatted html erb</test>', @response.body
  end

  def test_should_render_xml_but_keep_custom_content_type
    get :render_xml_with_custom_content_type
    assert_equal "application/atomsvc+xml", @response.content_type
  end

  def test_render_with_default_from_accept_header
    xhr :get, :greeting
    assert_equal "$(\"body\").visualEffect(\"highlight\");", @response.body
  end

  def test_render_rjs_with_default
    get :delete_with_js
    assert_equal %!Element.remove("person");\nnew Effect.Highlight(\"project-4\",{});!, @response.body
  end

  def test_render_rjs_template_explicitly
    get :render_js_with_explicit_template
    assert_equal %!Element.remove("person");\nnew Effect.Highlight(\"project-4\",{});!, @response.body
  end

  def test_rendering_rjs_action_explicitly
    get :render_js_with_explicit_action_template
    assert_equal %!Element.remove("person");\nnew Effect.Highlight(\"project-4\",{});!, @response.body
  end

  def test_layout_test_with_different_layout
    get :layout_test_with_different_layout
    assert_equal "<html>Hello world!</html>", @response.body
  end

  def test_layout_test_with_different_layout_and_string_action
    get :layout_test_with_different_layout_and_string_action
    assert_equal "<html>Hello world!</html>", @response.body
  end

  def test_layout_test_with_different_layout_and_symbol_action
    get :layout_test_with_different_layout_and_symbol_action
    assert_equal "<html>Hello world!</html>", @response.body
  end

  def test_rendering_without_layout
    get :rendering_without_layout
    assert_equal "Hello world!", @response.body
  end

  def test_layout_overriding_layout
    get :layout_overriding_layout
    assert_no_match %r{<title>}, @response.body
  end

  def test_rendering_nothing_on_layout
    get :rendering_nothing_on_layout
    assert_equal " ", @response.body
  end

  def test_render_to_string
    assert_not_deprecated { get :hello_in_a_string }
    assert_equal "How's there? goodbyeHello: davidHello: marygoodbye\n", @response.body
  end

  def test_render_to_string_doesnt_break_assigns
    get :render_to_string_with_assigns
    assert_equal "i'm before the render", assigns(:before)
    assert_equal "i'm after the render", assigns(:after)
  end

  def test_bad_render_to_string_still_throws_exception
    assert_raise(ActionView::MissingTemplate) { get :render_to_string_with_exception }
  end

  def test_render_to_string_that_throws_caught_exception_doesnt_break_assigns
    assert_nothing_raised { get :render_to_string_with_caught_exception }
    assert_equal "i'm before the render", assigns(:before)
    assert_equal "i'm after the render", assigns(:after)
  end

  def test_accessing_params_in_template_with_layout
    get :accessing_params_in_template_with_layout, :name => "David"
    assert_equal "<html>Hello: David</html>", @response.body
  end

  def test_render_with_explicit_template
    get :render_with_explicit_template
    assert_response :success
  end

  def test_render_with_explicit_string_template
    get :render_with_explicit_string_template
    assert_equal "<html>Hello world!</html>", @response.body
  end

  def test_double_render
    assert_raise(ActionController::DoubleRenderError) { get :double_render }
  end

  def test_double_redirect
    assert_raise(ActionController::DoubleRenderError) { get :double_redirect }
  end

  def test_render_and_redirect
    assert_raise(ActionController::DoubleRenderError) { get :render_and_redirect }
  end

  # specify the one exception to double render rule - render_to_string followed by render
  def test_render_to_string_and_render
    get :render_to_string_and_render
    assert_equal("Hi web users! here is some cached stuff", @response.body)
  end

  def test_rendering_with_conflicting_local_vars
    get :rendering_with_conflicting_local_vars
    assert_equal("First: David\nSecond: Stephan\nThird: David\nFourth: David\nFifth: ", @response.body)
  end

  def test_action_talk_to_layout
    get :action_talk_to_layout
    assert_equal "<title>Talking to the layout</title>\nAction was here!", @response.body
  end

  def test_render_text_with_assigns
    get :render_text_with_assigns
    assert_equal "world", assigns["hello"]
  end

  def test_template_with_locals
    get :render_with_explicit_template_with_locals
    assert_equal "The secret is area51\n", @response.body
  end

  def test_update_page
    get :update_page
    assert_template nil
    assert_equal 'text/javascript; charset=utf-8', @response.headers['Content-Type']
    assert_equal 2, @response.body.split($/).length
  end

  def test_update_page_with_instance_variables
    get :update_page_with_instance_variables
    assert_template nil
    assert_equal 'text/javascript; charset=utf-8', @response.headers["Content-Type"]
    assert_match /balance/, @response.body
    assert_match /\$37/, @response.body
  end

  def test_update_page_with_view_method
    get :update_page_with_view_method
    assert_template nil
    assert_equal 'text/javascript; charset=utf-8', @response.headers["Content-Type"]
    assert_match /2 people/, @response.body
  end

  def test_yield_content_for
    assert_not_deprecated { get :yield_content_for }
    assert_equal "<title>Putting stuff in the title!</title>\n\nGreat stuff!\n", @response.body
  end

  def test_overwritting_rendering_relative_file_with_extension
    get :hello_world_from_rxml_using_template
    assert_equal "<html>\n  <p>Hello</p>\n</html>\n", @response.body

    get :hello_world_from_rxml_using_action
    assert_equal "<html>\n  <p>Hello</p>\n</html>\n", @response.body
  end

  def test_head_with_location_header
    get :head_with_location_header
    assert @response.body.blank?
    assert_equal "/foo", @response.headers["Location"]
    assert_response :ok
  end

  def test_head_with_custom_header
    get :head_with_custom_header
    assert @response.body.blank?
    assert_equal "something", @response.headers["X-Custom-Header"]
    assert_response :ok
  end

  def test_head_with_symbolic_status
    get :head_with_symbolic_status, :status => "ok"
    assert_equal "200 OK", @response.status
    assert_response :ok

    get :head_with_symbolic_status, :status => "not_found"
    assert_equal "404 Not Found", @response.status
    assert_response :not_found

    get :head_with_symbolic_status, :status => "no_content"
    assert_equal "204 No Content", @response.status
    assert !@response.headers.include?('Content-Length')
    assert_response :no_content

    ActionDispatch::StatusCodes::SYMBOL_TO_STATUS_CODE.each do |status, code|
      get :head_with_symbolic_status, :status => status.to_s
      assert_equal code, @response.response_code
      assert_response status
    end
  end

  def test_head_with_integer_status
    ActionDispatch::StatusCodes::STATUS_CODES.each do |code, message|
      get :head_with_integer_status, :status => code.to_s
      assert_equal message, @response.message
    end
  end

  def test_head_with_string_status
    get :head_with_string_status, :status => "404 Eat Dirt"
    assert_equal 404, @response.response_code
    assert_equal "Eat Dirt", @response.message
    assert_response :not_found
  end

  def test_head_with_status_code_first
    get :head_with_status_code_first
    assert_equal 403, @response.response_code
    assert_equal "Forbidden", @response.message
    assert_equal "something", @response.headers["X-Custom-Header"]
    assert_response :forbidden
  end

  def test_rendering_with_location_should_set_header
    get :render_with_location
    assert_equal "http://example.com", @response.headers["Location"]
  end

  def test_rendering_xml_should_call_to_xml_if_possible
    get :render_with_to_xml
    assert_equal "<i-am-xml/>", @response.body
  end

  def test_rendering_with_object_location_should_set_header_with_url_for
    ActionController::Routing::Routes.draw do |map|
      map.resources :customers
      map.connect ':controller/:action/:id'
    end

    get :render_with_object_location
    assert_equal "http://www.nextangle.com/customers/1", @response.headers["Location"]
  end

  def test_should_use_implicit_content_type
    get :implicit_content_type, :format => 'atom'
    assert_equal Mime::ATOM, @response.content_type
  end

  def test_using_layout_around_block
    get :render_using_layout_around_block
    assert_equal "Before (David)\nInside from block\nAfter", @response.body
  end

  def test_using_layout_around_block_in_main_layout_and_within_content_for_layout
    get :render_using_layout_around_block_in_main_layout_and_within_content_for_layout
    assert_equal "Before (Anthony)\nInside from first block in layout\nAfter\nBefore (David)\nInside from block\nAfter\nBefore (Ramm)\nInside from second block in layout\nAfter\n", @response.body
  end

  def test_using_layout_around_block_with_args
    get :render_using_layout_around_block_with_args
    assert_equal "Before\narg1arg2\nAfter", @response.body
  end

  def test_partial_only
    get :partial_only
    assert_equal "only partial", @response.body
  end

  def test_should_render_html_formatted_partial
    get :partial
    assert_equal 'partial html', @response.body
  end

  def test_should_render_html_partial_with_dot
    get :partial_dot_html
    assert_equal 'partial html', @response.body
  end

  def test_should_render_html_formatted_partial_with_rjs
    xhr :get, :partial_as_rjs
    assert_equal %(Element.replace("foo", "partial html");), @response.body
  end

  def test_should_render_html_formatted_partial_with_rjs_and_js_format
    xhr :get, :respond_to_partial_as_rjs
    assert_equal %(Element.replace("foo", "partial html");), @response.body
  end

  def test_should_render_js_partial
    xhr :get, :partial, :format => 'js'
    assert_equal 'partial js', @response.body
  end

  def test_should_render_with_alternate_default_render
    xhr :get, :render_alternate_default
    assert_equal %(Element.replace("foo", "partial html");), @response.body
  end

  def test_partial_only_with_layout
    get :partial_only_with_layout
    assert_equal "<html>only partial</html>", @response.body
  end

  def test_render_to_string_partial
    get :render_to_string_with_partial
    assert_equal "only partial", assigns(:partial_only)
    assert_equal "Hello: david", assigns(:partial_with_locals)
  end

  def test_partial_with_counter
    get :partial_with_counter
    assert_equal "5", @response.body
  end

  def test_partial_with_locals
    get :partial_with_locals
    assert_equal "Hello: david", @response.body
  end

  def test_partial_with_form_builder
    get :partial_with_form_builder
    assert_match(/<label/, @response.body)
    assert_template('test/_form')
  end

  def test_partial_with_form_builder_subclass
    get :partial_with_form_builder_subclass
    assert_match(/<label/, @response.body)
    assert_template('test/_labelling_form')
  end

  def test_partial_collection
    get :partial_collection
    assert_equal "Hello: davidHello: mary", @response.body
  end

  def test_partial_collection_with_as
    get :partial_collection_with_as
    assert_equal "david david davidmary mary mary", @response.body
  end

  def test_partial_collection_with_counter
    get :partial_collection_with_counter
    assert_equal "david0mary1", @response.body
  end

  def test_partial_collection_with_locals
    get :partial_collection_with_locals
    assert_equal "Bonjour: davidBonjour: mary", @response.body
  end

  def test_partial_collection_with_spacer
    get :partial_collection_with_spacer
    assert_equal "Hello: davidonly partialHello: mary", @response.body
    assert_template :partial => 'test/_partial_only'
    assert_template :partial => '_customer'
  end

  def test_partial_collection_shorthand_with_locals
    get :partial_collection_shorthand_with_locals
    assert_equal "Bonjour: davidBonjour: mary", @response.body
    assert_template :partial => 'customers/_customer', :count => 2
    assert_template :partial => '_completely_fake_and_made_up_template_that_cannot_possibly_be_rendered', :count => 0
  end

  def test_partial_collection_shorthand_with_different_types_of_records
    get :partial_collection_shorthand_with_different_types_of_records
    assert_equal "Bonjour bad customer: mark0Bonjour good customer: craig1Bonjour bad customer: john2Bonjour good customer: zach3Bonjour good customer: brandon4Bonjour bad customer: dan5", @response.body
    assert_template :partial => 'good_customers/_good_customer', :count => 3
    assert_template :partial => 'bad_customers/_bad_customer', :count => 3
  end

  def test_empty_partial_collection
    get :empty_partial_collection
    assert_equal " ", @response.body
    assert_template :partial => false
  end

  def test_partial_with_hash_object
    get :partial_with_hash_object
    assert_equal "Sam\nmaS\n", @response.body
  end

  def test_partial_with_nested_object
    get :partial_with_nested_object
    assert_equal "first", @response.body
  end

  def test_partial_with_nested_object_shorthand
    get :partial_with_nested_object_shorthand
    assert_equal "first", @response.body
  end

  def test_hash_partial_collection
    get :partial_hash_collection
    assert_equal "Pratik\nkitarP\nAmy\nymA\n", @response.body
  end

  def test_partial_hash_collection_with_locals
    get :partial_hash_collection_with_locals
    assert_equal "Hola: PratikHola: Amy", @response.body
  end

  def test_partial_with_implicit_local_assignment
    assert_deprecated do
      get :partial_with_implicit_local_assignment
      assert_equal "Hello: Marcel", @response.body
    end
  end

  def test_render_missing_partial_template
    assert_raise(ActionView::MissingTemplate) do
      get :missing_partial
    end
  end

  def test_render_call_to_partial_with_layout
    get :render_call_to_partial_with_layout
    assert_equal "Before (David)\nInside from partial (David)\nAfter", @response.body
  end

  def test_render_call_to_partial_with_layout_in_main_layout_and_within_content_for_layout
    get :render_call_to_partial_with_layout_in_main_layout_and_within_content_for_layout
    assert_equal "Before (Anthony)\nInside from partial (Anthony)\nAfter\nBefore (David)\nInside from partial (David)\nAfter\nBefore (Ramm)\nInside from partial (Ramm)\nAfter", @response.body
  end
end

class ExpiresInRenderTest < ActionController::TestCase
  tests TestController

  def setup
    @request.host = "www.nextangle.com"
  end
  
  def test_expires_in_header
    get :conditional_hello_with_expires_in
    assert_equal "max-age=60, private", @response.headers["Cache-Control"]
  end
  
  def test_expires_in_header_with_public
    get :conditional_hello_with_expires_in_with_public
    assert_equal "max-age=60, public", @response.headers["Cache-Control"]
  end
  
  def test_expires_in_header_with_additional_headers
    get :conditional_hello_with_expires_in_with_public_with_more_keys
    assert_equal "max-age=60, public, max-stale=18000", @response.headers["Cache-Control"]
  end
  
  def test_expires_in_old_syntax
    get :conditional_hello_with_expires_in_with_public_with_more_keys_old_syntax
    assert_equal "max-age=60, public, max-stale=18000", @response.headers["Cache-Control"]
  end
end


class EtagRenderTest < ActionController::TestCase
  tests TestController

  def setup
    super
    @request.host = "www.nextangle.com"
    @expected_bang_etag = etag_for(expand_key([:foo, 123]))
  end

  def test_render_blank_body_shouldnt_set_etag
    get :blank_response
    assert !@response.etag?
  end

  def test_render_200_should_set_etag
    get :render_hello_world_from_variable
    assert_equal etag_for("hello david"), @response.headers['ETag']
    assert_equal "private, max-age=0, must-revalidate", @response.headers['Cache-Control']
  end

  def test_render_against_etag_request_should_304_when_match
    @request.if_none_match = etag_for("hello david")
    get :render_hello_world_from_variable
    assert_equal "304 Not Modified", @response.status
    assert @response.body.empty?
  end

  def test_render_against_etag_request_should_have_no_content_length_when_match
    @request.if_none_match = etag_for("hello david")
    get :render_hello_world_from_variable
    assert !@response.headers.has_key?("Content-Length"), @response.headers['Content-Length']
  end

  def test_render_against_etag_request_should_200_when_no_match
    @request.if_none_match = etag_for("hello somewhere else")
    get :render_hello_world_from_variable
    assert_equal "200 OK", @response.status
    assert !@response.body.empty?
  end

  def test_render_should_not_set_etag_when_last_modified_has_been_specified
    get :render_hello_world_with_last_modified_set
    assert_equal "200 OK", @response.status
    assert_not_nil @response.last_modified
    assert_nil @response.etag
    assert @response.body.present?
  end

  def test_render_with_etag
    get :render_hello_world_from_variable
    expected_etag = etag_for('hello david')
    assert_equal expected_etag, @response.headers['ETag']
    @response = ActionController::TestResponse.new

    @request.if_none_match = expected_etag
    get :render_hello_world_from_variable
    assert_equal "304 Not Modified", @response.status

    @request.if_none_match = "\"diftag\""
    get :render_hello_world_from_variable
    assert_equal "200 OK", @response.status
  end

  def render_with_404_shouldnt_have_etag
    get :render_custom_code
    assert_nil @response.headers['ETag']
  end

  def test_etag_should_not_be_changed_when_already_set
    get :render_hello_world_with_etag_set
    assert_equal etag_for("hello_world"), @response.headers['ETag']
  end

  def test_etag_should_govern_renders_with_layouts_too
    get :builder_layout_test
    assert_equal "<wrapper>\n<html>\n  <p>Hello </p>\n<p>This is grand!</p>\n</html>\n</wrapper>\n", @response.body
    assert_equal etag_for("<wrapper>\n<html>\n  <p>Hello </p>\n<p>This is grand!</p>\n</html>\n</wrapper>\n"), @response.headers['ETag']
  end

  def test_etag_with_bang_should_set_etag
    get :conditional_hello_with_bangs
    assert_equal @expected_bang_etag, @response.headers["ETag"]
    assert_response :success
  end

  def test_etag_with_bang_should_obey_if_none_match
    @request.if_none_match = @expected_bang_etag
    get :conditional_hello_with_bangs
    assert_response :not_modified
  end
  
  def test_etag_with_public_true_should_set_header
    get :conditional_hello_with_public_header
    assert_equal "public", @response.headers['Cache-Control']
  end
  
  def test_etag_with_public_true_should_set_header_and_retain_other_headers
    get :conditional_hello_with_public_header_and_expires_at
    assert_equal "max-age=60, public", @response.headers['Cache-Control']
  end

  protected
    def etag_for(text)
      %("#{Digest::MD5.hexdigest(text)}")
    end

    def expand_key(args)
      ActiveSupport::Cache.expand_cache_key(args)
    end
end

class LastModifiedRenderTest < ActionController::TestCase
  tests TestController

  def setup
    super
    @request.host = "www.nextangle.com"
    @last_modified = Time.now.utc.beginning_of_day.httpdate
  end

  def test_responds_with_last_modified
    get :conditional_hello
    assert_equal @last_modified, @response.headers['Last-Modified']
  end

  def test_request_not_modified
    @request.if_modified_since = @last_modified
    get :conditional_hello
    assert_equal "304 Not Modified", @response.status
    assert @response.body.blank?, @response.body
    assert_equal @last_modified, @response.headers['Last-Modified']
  end

  def test_request_not_modified_but_etag_differs
    @request.if_modified_since = @last_modified
    @request.if_none_match = "234"
    get :conditional_hello
    assert_response :success
  end

  def test_request_modified
    @request.if_modified_since = 'Thu, 16 Jul 2008 00:00:00 GMT'
    get :conditional_hello
    assert_equal "200 OK", @response.status
    assert !@response.body.blank?
    assert_equal @last_modified, @response.headers['Last-Modified']
  end

  def test_request_with_bang_gets_last_modified
    get :conditional_hello_with_bangs
    assert_equal @last_modified, @response.headers['Last-Modified']
    assert_response :success
  end

  def test_request_with_bang_obeys_last_modified
    @request.if_modified_since = @last_modified
    get :conditional_hello_with_bangs
    assert_response :not_modified
  end

  def test_last_modified_works_with_less_than_too
    @request.if_modified_since = 5.years.ago.httpdate
    get :conditional_hello_with_bangs
    assert_response :success
  end
end

class RenderingLoggingTest < ActionController::TestCase
  tests TestController

  def setup
    super
    @request.host = "www.nextangle.com"
  end

  def test_logger_prints_layout_and_template_rendering_info
    @controller.logger = MockLogger.new
    get :layout_test
    logged = @controller.logger.logged.find_all {|l| l =~ /render/i }
    assert_equal "Rendering test/hello_world", logged[0]
    assert_equal "Rendering template within layouts/standard", logged[1]
  end
end<|MERGE_RESOLUTION|>--- conflicted
+++ resolved
@@ -313,13 +313,6 @@
   end
 
   def render_implicit_html_template_from_xhr_request
-  end
-
-  def render_implicit_js_template_without_layout
-  end
-
-  def render_html_explicit_template_and_layout
-    render :template => 'test/render_implicit_html_template_from_xhr_request', :layout => 'layouts/default_html'
   end
 
   def formatted_html_erb
@@ -737,8 +730,6 @@
              "delete_with_js", "update_page", "update_page_with_instance_variables"
 
           "layouts/standard"
-        when "render_implicit_js_template_without_layout"
-          "layouts/default_html"
         when "action_talk_to_layout", "layout_overriding_layout"
           "layouts/talk_from_action"
         when "render_implicit_html_template_from_xhr_request"
@@ -834,11 +825,6 @@
 
   def test_do_with_render_text_and_layout
     get :render_text_hello_world_with_layout
-    assert_equal "<html>hello world, I'm here!</html>", @response.body
-  end
-
-  def test_xhr_with_render_text_and_layout
-    xhr :get, :render_text_hello_world_with_layout
     assert_equal "<html>hello world, I'm here!</html>", @response.body
   end
 
@@ -1082,25 +1068,17 @@
   end
 
   def test_should_implicitly_render_html_template_from_xhr_request
-<<<<<<< HEAD
     pending do
-      get :render_implicit_html_template_from_xhr_request, :format => :js
-      assert_equal "Hello HTML!", @response.body
-    end
-=======
-    xhr :get, :render_implicit_html_template_from_xhr_request
-    assert_equal "XHR!\nHello HTML!", @response.body
-  end
-
-  def test_should_render_explicit_html_template_with_html_layout
-    xhr :get, :render_html_explicit_template_and_layout
-    assert_equal "<html>Hello HTML!</html>\n", @response.body
+      xhr :get, :render_implicit_html_template_from_xhr_request
+      assert_equal "XHR!\nHello HTML!", @response.body
+    end
   end
 
   def test_should_implicitly_render_js_template_without_layout
-    get :render_implicit_js_template_without_layout, :format => :js
-    assert_no_match /<html>/, @response.body
->>>>>>> c877857d
+    pending do
+      get :render_implicit_js_template_without_layout, :format => :js
+      assert_no_match %r{<html>}, @response.body
+    end
   end
 
   def test_should_render_formatted_template
