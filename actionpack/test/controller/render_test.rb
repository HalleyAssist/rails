require 'abstract_unit'
require 'controller/fake_models'
require 'pathname'

class TestControllerWithExtraEtags < ActionController::Base
  etag { nil  }
  etag { 'ab' }
  etag { :cde }
  etag { [:f] }
  etag { nil  }

  def fresh
    render text: "stale" if stale?(etag: '123')
  end

  def array
    render text: "stale" if stale?(etag: %w(1 2 3))
  end
end

class TestController < ActionController::Base
  protect_from_forgery

  before_action :set_variable_for_layout

  class LabellingFormBuilder < ActionView::Helpers::FormBuilder
  end

  layout :determine_layout

  def name
    nil
  end

  private :name
  helper_method :name

  def hello_world
  end

  def conditional_hello
    if stale?(:last_modified => Time.now.utc.beginning_of_day, :etag => [:foo, 123])
      render :action => 'hello_world'
    end
  end

  def conditional_hello_with_record
    record = Struct.new(:updated_at, :cache_key).new(Time.now.utc.beginning_of_day, "foo/123")

    if stale?(record)
      render :action => 'hello_world'
    end
  end

  def dynamic_render
    render params[:id] # => String, AC:Params
  end

  def dynamic_render_permit
    render params[:id].permit(:file)
  end

  def dynamic_render_with_file
    # This is extremely bad, but should be possible to do.
    file = params[:id] # => String, AC:Params
    render file: file
  end

  def conditional_hello_with_public_header
    if stale?(:last_modified => Time.now.utc.beginning_of_day, :etag => [:foo, 123], :public => true)
      render :action => 'hello_world'
    end
  end

  def conditional_hello_with_public_header_with_record
    record = Struct.new(:updated_at, :cache_key).new(Time.now.utc.beginning_of_day, "foo/123")

    if stale?(record, :public => true)
      render :action => 'hello_world'
    end
  end

  def conditional_hello_with_public_header_and_expires_at
    expires_in 1.minute
    if stale?(:last_modified => Time.now.utc.beginning_of_day, :etag => [:foo, 123], :public => true)
      render :action => 'hello_world'
    end
  end

  def conditional_hello_with_expires_in
    expires_in 60.1.seconds
    render :action => 'hello_world'
  end

  def conditional_hello_with_expires_in_with_public
    expires_in 1.minute, :public => true
    render :action => 'hello_world'
  end

  def conditional_hello_with_expires_in_with_must_revalidate
    expires_in 1.minute, :must_revalidate => true
    render :action => 'hello_world'
  end

  def conditional_hello_with_expires_in_with_public_and_must_revalidate
    expires_in 1.minute, :public => true, :must_revalidate => true
    render :action => 'hello_world'
  end

  def conditional_hello_with_expires_in_with_public_with_more_keys
    expires_in 1.minute, :public => true, 's-maxage' => 5.hours
    render :action => 'hello_world'
  end

  def conditional_hello_with_expires_in_with_public_with_more_keys_old_syntax
    expires_in 1.minute, :public => true, :private => nil, 's-maxage' => 5.hours
    render :action => 'hello_world'
  end

  def conditional_hello_with_expires_now
    expires_now
    render :action => 'hello_world'
  end

  def conditional_hello_with_cache_control_headers
    response.headers['Cache-Control'] = 'no-transform'
    expires_now
    render :action => 'hello_world'
  end

  def conditional_hello_with_bangs
    render :action => 'hello_world'
  end
  before_action :handle_last_modified_and_etags, :only=>:conditional_hello_with_bangs

  def handle_last_modified_and_etags
    fresh_when(:last_modified => Time.now.utc.beginning_of_day, :etag => [ :foo, 123 ])
  end

  def heading
    head :ok
  end

  # :ported:
  def double_render
    render :text => "hello"
    render :text => "world"
  end

  def double_redirect
    redirect_to :action => "double_render"
    redirect_to :action => "double_render"
  end

  def render_and_redirect
    render :text => "hello"
    redirect_to :action => "double_render"
  end

  def render_to_string_and_render
    @stuff = render_to_string :text => "here is some cached stuff"
    render :text => "Hi web users! #{@stuff}"
  end

  def render_to_string_with_inline_and_render
    render_to_string :inline => "<%= 'dlrow olleh'.reverse %>"
    render :template => "test/hello_world"
  end

  def rendering_with_conflicting_local_vars
    @name = "David"
    render :action => "potential_conflicts"
  end

  def hello_world_from_rxml_using_action
    render :action => "hello_world_from_rxml", :handlers => [:builder]
  end

  # :deprecated:
  def hello_world_from_rxml_using_template
    render :template => "test/hello_world_from_rxml", :handlers => [:builder]
  end

  def head_created
    head :created
  end

  def head_created_with_application_json_content_type
    head :created, :content_type => "application/json"
  end

  def head_ok_with_image_png_content_type
    head :ok, :content_type => "image/png"
  end

  def head_with_location_header
    head :location => "/foo"
  end

  def head_with_location_object
    head :location => Customer.new("david", 1)
  end

  def head_with_symbolic_status
    head :status => params[:status].intern
  end

  def head_with_integer_status
    head :status => params[:status].to_i
  end

  def head_with_string_status
    head :status => params[:status]
  end

  def head_with_custom_header
    head :x_custom_header => "something"
  end

  def head_with_www_authenticate_header
    head 'WWW-Authenticate' => 'something'
  end

  def head_with_status_code_first
    head :forbidden, :x_custom_header => "something"
  end

  private

    def set_variable_for_layout
      @variable_for_layout = nil
    end

    def determine_layout
      case action_name
        when "hello_world", "layout_test", "rendering_without_layout",
             "rendering_nothing_on_layout", "render_text_hello_world",
             "render_text_hello_world_with_layout",
             "hello_world_with_layout_false",
             "partial_only", "accessing_params_in_template",
             "accessing_params_in_template_with_layout",
             "render_with_explicit_template",
             "render_with_explicit_string_template",
             "update_page", "update_page_with_instance_variables"

          "layouts/standard"
        when "action_talk_to_layout", "layout_overriding_layout"
          "layouts/talk_from_action"
        when "render_implicit_html_template_from_xhr_request"
          (request.xhr? ? 'layouts/xhr' : 'layouts/standard')
      end
    end
end

class MetalTestController < ActionController::Metal
  include AbstractController::Rendering
  include ActionView::Rendering
  include ActionController::Rendering

  def accessing_logger_in_template
    render :inline =>  "<%= logger.class %>"
  end
end

class MetalWithoutAVTestController < ActionController::Metal
  include AbstractController::Rendering
  include ActionController::Rendering
  include ActionController::StrongParameters

  def dynamic_params_render
    render params
  end
end

class ExpiresInRenderTest < ActionController::TestCase
  tests TestController

  def setup
    super
    ActionController::Base.view_paths.paths.each(&:clear_cache)
  end

  def test_dynamic_render_with_file
    # This is extremely bad, but should be possible to do.
    assert File.exist?(File.join(File.dirname(__FILE__), '../../test/abstract_unit.rb'))
    response = get :dynamic_render_with_file, { id: '../\\../test/abstract_unit.rb' }
    assert_equal File.read(File.join(File.dirname(__FILE__), '../../test/abstract_unit.rb')),
      response.body
  end

  def test_dynamic_render_with_absolute_path
    file = Tempfile.new('name')
    file.write "secrets!"
    file.flush
    assert_raises ActionView::MissingTemplate do
<<<<<<< HEAD
      response = get :dynamic_render, { id: file.path }
=======
      get :dynamic_render, { id: file.path }
>>>>>>> 4cffd33a
    end
  ensure
    file.close
    file.unlink
  end

  def test_dynamic_render
    assert File.exist?(File.join(File.dirname(__FILE__), '../../test/abstract_unit.rb'))
    assert_raises ActionView::MissingTemplate do
      get :dynamic_render, { id: '../\\../test/abstract_unit.rb' }
    end
  end

  def test_permitted_dynamic_render_file_hash
    assert File.exist?(File.join(File.dirname(__FILE__), '../../test/abstract_unit.rb'))
    response = get :dynamic_render_permit, { id: { file: '../\\../test/abstract_unit.rb' } }
    assert_equal File.read(File.join(File.dirname(__FILE__), '../../test/abstract_unit.rb')),
      response.body
  end

  def test_dynamic_render_file_hash
    e = assert_raises ArgumentError do
      get :dynamic_render, { id: { file: '../\\../test/abstract_unit.rb' } }
    end
    assert_equal "render parameters are not permitted", e.message
  end

  def test_expires_in_header
    get :conditional_hello_with_expires_in
    assert_equal "max-age=60, private", @response.headers["Cache-Control"]
  end

  def test_expires_in_header_with_public
    get :conditional_hello_with_expires_in_with_public
    assert_equal "max-age=60, public", @response.headers["Cache-Control"]
  end

  def test_expires_in_header_with_must_revalidate
    get :conditional_hello_with_expires_in_with_must_revalidate
    assert_equal "max-age=60, private, must-revalidate", @response.headers["Cache-Control"]
  end

  def test_expires_in_header_with_public_and_must_revalidate
    get :conditional_hello_with_expires_in_with_public_and_must_revalidate
    assert_equal "max-age=60, public, must-revalidate", @response.headers["Cache-Control"]
  end

  def test_expires_in_header_with_additional_headers
    get :conditional_hello_with_expires_in_with_public_with_more_keys
    assert_equal "max-age=60, public, s-maxage=18000", @response.headers["Cache-Control"]
  end

  def test_expires_in_old_syntax
    get :conditional_hello_with_expires_in_with_public_with_more_keys_old_syntax
    assert_equal "max-age=60, public, s-maxage=18000", @response.headers["Cache-Control"]
  end

  def test_expires_now
    get :conditional_hello_with_expires_now
    assert_equal "no-cache", @response.headers["Cache-Control"]
  end

  def test_expires_now_with_cache_control_headers
    get :conditional_hello_with_cache_control_headers
    assert_match(/no-cache/, @response.headers["Cache-Control"])
    assert_match(/no-transform/, @response.headers["Cache-Control"])
  end

  def test_date_header_when_expires_in
    time = Time.mktime(2011,10,30)
    Time.stubs(:now).returns(time)
    get :conditional_hello_with_expires_in
    assert_equal Time.now.httpdate, @response.headers["Date"]
  end
end

class LastModifiedRenderTest < ActionController::TestCase
  tests TestController

  def setup
    super
    @last_modified = Time.now.utc.beginning_of_day.httpdate
  end

  def test_responds_with_last_modified
    get :conditional_hello
    assert_equal @last_modified, @response.headers['Last-Modified']
  end

  def test_request_not_modified
    @request.if_modified_since = @last_modified
    get :conditional_hello
    assert_equal 304, @response.status.to_i
    assert @response.body.blank?
    assert_equal @last_modified, @response.headers['Last-Modified']
  end

  def test_request_not_modified_but_etag_differs
    @request.if_modified_since = @last_modified
    @request.if_none_match = "234"
    get :conditional_hello
    assert_response :success
  end

  def test_request_modified
    @request.if_modified_since = 'Thu, 16 Jul 2008 00:00:00 GMT'
    get :conditional_hello
    assert_equal 200, @response.status.to_i
    assert @response.body.present?
    assert_equal @last_modified, @response.headers['Last-Modified']
  end


  def test_responds_with_last_modified_with_record
    get :conditional_hello_with_record
    assert_equal @last_modified, @response.headers['Last-Modified']
  end

  def test_request_not_modified_with_record
    @request.if_modified_since = @last_modified
    get :conditional_hello_with_record
    assert_equal 304, @response.status.to_i
    assert @response.body.blank?
    assert_equal @last_modified, @response.headers['Last-Modified']
  end

  def test_request_not_modified_but_etag_differs_with_record
    @request.if_modified_since = @last_modified
    @request.if_none_match = "234"
    get :conditional_hello_with_record
    assert_response :success
  end

  def test_request_modified_with_record
    @request.if_modified_since = 'Thu, 16 Jul 2008 00:00:00 GMT'
    get :conditional_hello_with_record
    assert_equal 200, @response.status.to_i
    assert @response.body.present?
    assert_equal @last_modified, @response.headers['Last-Modified']
  end

  def test_request_with_bang_gets_last_modified
    get :conditional_hello_with_bangs
    assert_equal @last_modified, @response.headers['Last-Modified']
    assert_response :success
  end

  def test_request_with_bang_obeys_last_modified
    @request.if_modified_since = @last_modified
    get :conditional_hello_with_bangs
    assert_response :not_modified
  end

  def test_last_modified_works_with_less_than_too
    @request.if_modified_since = 5.years.ago.httpdate
    get :conditional_hello_with_bangs
    assert_response :success
  end
end

class EtagRenderTest < ActionController::TestCase
  tests TestControllerWithExtraEtags

  def setup
    super
  end

  def test_multiple_etags
    @request.if_none_match = etag(["123", 'ab', :cde, [:f]])
    get :fresh
    assert_response :not_modified

    @request.if_none_match = %("nomatch")
    get :fresh
    assert_response :success
  end

  def test_array
    @request.if_none_match = etag([%w(1 2 3), 'ab', :cde, [:f]])
    get :array
    assert_response :not_modified

    @request.if_none_match = %("nomatch")
    get :array
    assert_response :success
  end

  def etag(record)
    Digest::MD5.hexdigest(ActiveSupport::Cache.expand_cache_key(record)).inspect
  end
end

class MetalRenderTest < ActionController::TestCase
  tests MetalTestController

  def test_access_to_logger_in_view
    get :accessing_logger_in_template
    assert_equal "NilClass", @response.body
  end
end

class MetalRenderWithoutAVTest < ActionController::TestCase
  tests MetalWithoutAVTestController

  def test_dynamic_params_render
    e = assert_raises ArgumentError do
      get :dynamic_params_render, { inline: '<%= RUBY_VERSION %>' }
    end
    assert_equal "render parameters are not permitted", e.message
  end
end

class HeadRenderTest < ActionController::TestCase
  tests TestController

  def setup
    @request.host = "www.nextangle.com"
  end

  def test_head_created
    post :head_created
    assert @response.body.blank?
    assert_response :created
  end

  def test_head_created_with_application_json_content_type
    post :head_created_with_application_json_content_type
    assert @response.body.blank?
    assert_equal "application/json", @response.header["Content-Type"]
    assert_response :created
  end

  def test_head_ok_with_image_png_content_type
    post :head_ok_with_image_png_content_type
    assert @response.body.blank?
    assert_equal "image/png", @response.header["Content-Type"]
    assert_response :ok
  end

  def test_head_with_location_header
    get :head_with_location_header
    assert @response.body.blank?
    assert_equal "/foo", @response.headers["Location"]
    assert_response :ok
  end

  def test_head_with_location_object
    with_routing do |set|
      set.draw do
        resources :customers
        get ':controller/:action'
      end

      get :head_with_location_object
      assert @response.body.blank?
      assert_equal "http://www.nextangle.com/customers/1", @response.headers["Location"]
      assert_response :ok
    end
  end

  def test_head_with_custom_header
    get :head_with_custom_header
    assert @response.body.blank?
    assert_equal "something", @response.headers["X-Custom-Header"]
    assert_response :ok
  end

  def test_head_with_www_authenticate_header
    get :head_with_www_authenticate_header
    assert @response.body.blank?
    assert_equal "something", @response.headers["WWW-Authenticate"]
    assert_response :ok
  end

  def test_head_with_symbolic_status
    get :head_with_symbolic_status, :status => "ok"
    assert_equal 200, @response.status
    assert_response :ok

    get :head_with_symbolic_status, :status => "not_found"
    assert_equal 404, @response.status
    assert_response :not_found

    get :head_with_symbolic_status, :status => "no_content"
    assert_equal 204, @response.status
    assert !@response.headers.include?('Content-Length')
    assert_response :no_content

    Rack::Utils::SYMBOL_TO_STATUS_CODE.each do |status, code|
      get :head_with_symbolic_status, :status => status.to_s
      assert_equal code, @response.response_code
      assert_response status
    end
  end

  def test_head_with_integer_status
    Rack::Utils::HTTP_STATUS_CODES.each do |code, message|
      get :head_with_integer_status, :status => code.to_s
      assert_equal message, @response.message
    end
  end

  def test_head_with_string_status
    get :head_with_string_status, :status => "404 Eat Dirt"
    assert_equal 404, @response.response_code
    assert_equal "Not Found", @response.message
    assert_response :not_found
  end

  def test_head_with_status_code_first
    get :head_with_status_code_first
    assert_equal 403, @response.response_code
    assert_equal "Forbidden", @response.message
    assert_equal "something", @response.headers["X-Custom-Header"]
    assert_response :forbidden
  end
end<|MERGE_RESOLUTION|>--- conflicted
+++ resolved
@@ -293,11 +293,7 @@
     file.write "secrets!"
     file.flush
     assert_raises ActionView::MissingTemplate do
-<<<<<<< HEAD
-      response = get :dynamic_render, { id: file.path }
-=======
       get :dynamic_render, { id: file.path }
->>>>>>> 4cffd33a
     end
   ensure
     file.close
