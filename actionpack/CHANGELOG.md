--- conflicted
+++ resolved
@@ -1,4 +1,3 @@
-<<<<<<< HEAD
 *   Fix formatting for `rake routes` when a section is shorter than a header.
 
     *Sıtkı Bağdat*
@@ -18,7 +17,9 @@
     overriding its default value.
 
     *Brendon Murphy*, *Doug Cole*
-=======
+
+## Rails 4.0.2 ##
+
 *   Ensure simple_format escapes its html attributes. This fixes CVE-2013-6416
 
 *   Deep Munge the parameters for GET and POST Fixes CVE-2013-6417
@@ -28,7 +29,6 @@
 *   Escape the unit value provided to number_to_currency Fixes CVE-2013-6415
 
 *   Only use valid mime type symbols as cache keys CVE-2013-6414
->>>>>>> 98d06c6b
 
 
 ## Rails 4.0.1 (November 01, 2013) ##
