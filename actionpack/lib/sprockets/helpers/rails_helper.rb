--- conflicted
+++ resolved
@@ -76,8 +76,7 @@
           params[:debug_assets] == 'true'
       end
 
-<<<<<<< HEAD
-      class AssetPaths < ActionView::Helpers::AssetPaths #:nodoc:
+      class AssetPaths < ::ActionView::AssetPaths #:nodoc:
         def compute_public_path(source, dir, ext=nil, include_host=true, protocol = nil)
           super(source, 'assets', ext, include_host, protocol)
         end
@@ -85,17 +84,6 @@
         # Return the filesystem path for the source
         def compute_source_path(source, ext)
           asset_for(source, ext)
-=======
-      def asset_path(source, default_ext = nil, body = false)
-        source = source.logical_path if source.respond_to?(:logical_path)
-        path = asset_paths.compute_public_path(source, 'assets', default_ext, true)
-        body ? "#{path}?body=1" : path
-      end
-
-      class AssetPaths < ::ActionView::AssetPaths #:nodoc:
-        def compute_public_path(source, dir, ext=nil, include_host=true)
-          super(source, 'assets', ext, include_host)
->>>>>>> 94c08a6f
         end
 
         def asset_for(source, ext)
